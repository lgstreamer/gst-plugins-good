/* GStreamer ReplayGain volume adjustment
 *
 * Copyright (C) 2007 Rene Stadler <mail@renestadler.de>
 *
 * rgvolume.c: Unit test for the rgvolume element
 *
 * This library is free software; you can redistribute it and/or
 * modify it under the terms of the GNU Lesser General Public License
 * as published by the Free Software Foundation; either version 2.1 of
 * the License, or (at your option) any later version.
 * 
 * This library is distributed in the hope that it will be useful, but
 * WITHOUT ANY WARRANTY; without even the implied warranty of
 * MERCHANTABILITY or FITNESS FOR A PARTICULAR PURPOSE.  See the GNU
 * Lesser General Public License for more details.
 * 
 * You should have received a copy of the GNU Lesser General Public
 * License along with this library; if not, write to the Free Software
 * Foundation, Inc., 51 Franklin Street, Fifth Floor, Boston, MA
 * 02110-1301 USA
 */

#include <gst/check/gstcheck.h>
#include <gst/audio/audio.h>

#include <math.h>

GList *events = NULL;

/* For ease of programming we use globals to keep refs for our floating src and
 * sink pads we create; otherwise we always have to do get_pad, get_peer, and
 * then remove references in every test function */
static GstPad *mysrcpad, *mysinkpad;

#define RG_VOLUME_CAPS_TEMPLATE_STRING        \
  "audio/x-raw, "                             \
  "format = (string) "GST_AUDIO_NE (F32) ", " \
  "channels = (int) [ 1, MAX ], "             \
  "rate = (int) [ 1, MAX ]"

static GstStaticPadTemplate sinktemplate = GST_STATIC_PAD_TEMPLATE ("sink",
    GST_PAD_SINK,
    GST_PAD_ALWAYS,
    GST_STATIC_CAPS (RG_VOLUME_CAPS_TEMPLATE_STRING)
    );
static GstStaticPadTemplate srctemplate = GST_STATIC_PAD_TEMPLATE ("src",
    GST_PAD_SRC,
    GST_PAD_ALWAYS,
    GST_STATIC_CAPS (RG_VOLUME_CAPS_TEMPLATE_STRING)
    );

static GstBuffer *test_buffer_new (gfloat value);

/* gstcheck sets up a chain function that appends buffers to a global list.
 * This is our equivalent of that for event handling. */
static gboolean
event_func (GstPad * pad, GstObject * parent, GstEvent * event)
{
  events = g_list_append (events, event);

  return TRUE;
}

static GstElement *
setup_rgvolume (void)
{
  GstElement *element;

  GST_DEBUG ("setup_rgvolume");
  element = gst_check_setup_element ("rgvolume");
  mysrcpad = gst_check_setup_src_pad (element, &srctemplate);
  mysinkpad = gst_check_setup_sink_pad (element, &sinktemplate);

  /* Capture events, to test tag filtering behavior: */
  gst_pad_set_event_function (mysinkpad, event_func);

  gst_pad_set_active (mysrcpad, TRUE);
  gst_pad_set_active (mysinkpad, TRUE);

  return element;
}

static void
send_newsegment_and_empty_buffer (void)
{
  GstBuffer *buf;
  GstEvent *ev;

  fail_unless (g_list_length (events) == 0);

  ev = gst_event_new_new_segment (FALSE, 1.0, GST_FORMAT_TIME, 0, -1, 0);
  fail_unless (gst_pad_push_event (mysrcpad, ev),
      "Pushing newsegment event failed");

  buf = test_buffer_new (0.0);
  GST_BUFFER_SIZE (buf) = 0;
  GST_BUFFER_DURATION (buf) = 0;
  GST_BUFFER_OFFSET_END (buf) = GST_BUFFER_OFFSET (buf);
  fail_unless (gst_pad_push (mysrcpad, buf) == GST_FLOW_OK);

  fail_unless (g_list_length (events) == 1);
  fail_unless (events->data == ev);
  gst_mini_object_unref ((GstMiniObject *) events->data);
  events = g_list_remove (events, ev);

  fail_unless (g_list_length (buffers) == 1);
  fail_unless (buffers->data == buf);
  gst_mini_object_unref ((GstMiniObject *) buffers->data);
  buffers = g_list_remove (buffers, buf);
}

static void
cleanup_rgvolume (GstElement * element)
{
  GST_DEBUG ("cleanup_rgvolume");

  g_list_foreach (buffers, (GFunc) gst_mini_object_unref, NULL);
  g_list_free (buffers);
  buffers = NULL;

  g_list_foreach (events, (GFunc) gst_mini_object_unref, NULL);
  g_list_free (events);
  events = NULL;

  gst_pad_set_active (mysrcpad, FALSE);
  gst_pad_set_active (mysinkpad, FALSE);
  gst_check_teardown_src_pad (element);
  gst_check_teardown_sink_pad (element);
  gst_check_teardown_element (element);
}

static void
set_playing_state (GstElement * element)
{
  fail_unless (gst_element_set_state (element,
          GST_STATE_PLAYING) == GST_STATE_CHANGE_SUCCESS,
      "Could not set state to PLAYING");
}

static void
set_null_state (GstElement * element)
{
  fail_unless (gst_element_set_state (element,
          GST_STATE_NULL) == GST_STATE_CHANGE_SUCCESS,
      "Could not set state to NULL");
}

static void
send_eos_event (GstElement * element)
{
  GstEvent *event = gst_event_new_eos ();

  fail_unless (g_list_length (events) == 0);
  fail_unless (gst_pad_push_event (mysrcpad, event),
      "Pushing EOS event failed");
  fail_unless (g_list_length (events) == 1);
  fail_unless (events->data == event);
  gst_mini_object_unref ((GstMiniObject *) events->data);
  events = g_list_remove (events, event);
}

static GstEvent *
send_tag_event (GstElement * element, GstEvent * event)
{
  g_return_val_if_fail (event->type == GST_EVENT_TAG, NULL);

  fail_unless (g_list_length (events) == 0);
  fail_unless (gst_pad_push_event (mysrcpad, event),
      "Pushing tag event failed");

  if (g_list_length (events) == 0) {
    /* Event got filtered out. */
    event = NULL;
  } else {
    GstTagList *tag_list;
    gdouble dummy;

    event = events->data;
    events = g_list_remove (events, event);

    fail_unless (event->type == GST_EVENT_TAG);
    gst_event_parse_tag (event, &tag_list);

    /* The element is supposed to filter out ReplayGain related tags. */
    fail_if (gst_tag_list_get_double (tag_list, GST_TAG_TRACK_GAIN, &dummy),
        "tag event still contains track gain tag");
    fail_if (gst_tag_list_get_double (tag_list, GST_TAG_TRACK_PEAK, &dummy),
        "tag event still contains track peak tag");
    fail_if (gst_tag_list_get_double (tag_list, GST_TAG_ALBUM_GAIN, &dummy),
        "tag event still contains album gain tag");
    fail_if (gst_tag_list_get_double (tag_list, GST_TAG_ALBUM_PEAK, &dummy),
        "tag event still contains album peak tag");
  }

  return event;
}

static GstBuffer *
test_buffer_new (gfloat value)
{
  GstBuffer *buf;
  GstCaps *caps;
  gfloat *data;
  gint i;

  buf = gst_buffer_new_and_alloc (8 * sizeof (gfloat));
  data = gst_buffer_map (buf, NULL, NULL, GST_MAP_WRITE);
  for (i = 0; i < 8; i++)
    data[i] = value;
  gst_buffer_unmap (buf, data, -1);

  caps = gst_caps_from_string ("audio/x-raw-float, "
      "rate = 8000, channels = 1, endianness = BYTE_ORDER, width = 32");
  gst_pad_set_caps (mysrcpad, caps);
  gst_caps_unref (caps);

  ASSERT_BUFFER_REFCOUNT (buf, "buf", 1);

  return buf;
}

#define MATCH_GAIN(g1, g2) ((g1 < g2 + 1e-6) && (g2 < g1 + 1e-6))

static void
fail_unless_target_gain (GstElement * element, gdouble expected_gain)
{
  gdouble prop_gain;

  g_object_get (element, "target-gain", &prop_gain, NULL);

  fail_unless (MATCH_GAIN (prop_gain, expected_gain),
      "Target gain is %.2f dB, expected %.2f dB", prop_gain, expected_gain);
}

static void
fail_unless_result_gain (GstElement * element, gdouble expected_gain)
{
  GstBuffer *input_buf, *output_buf;
  gfloat *data;
  gfloat input_sample, output_sample;
  gdouble gain, prop_gain;
  gboolean is_passthrough, expect_passthrough;
  gint i;

  fail_unless (g_list_length (buffers) == 0);

  input_sample = 1.0;
  input_buf = test_buffer_new (input_sample);

  /* We keep an extra reference to detect passthrough mode. */
  gst_buffer_ref (input_buf);
  /* Pushing steals a reference. */
  fail_unless (gst_pad_push (mysrcpad, input_buf) == GST_FLOW_OK);
  gst_buffer_unref (input_buf);

  /* The output buffer ends up on the global buffer list. */
  fail_unless (g_list_length (buffers) == 1);
  output_buf = buffers->data;
  fail_if (output_buf == NULL);

  buffers = g_list_remove (buffers, output_buf);
  ASSERT_BUFFER_REFCOUNT (output_buf, "output_buf", 1);

  fail_unless_equals_int (gst_buffer_get_size (output_buf),
      8 * sizeof (gfloat));

  data = gst_buffer_map (output_buf, NULL, NULL, GST_MAP_READ);

  output_sample = *data;
  fail_if (output_sample == 0.0, "First output sample is zero");
  for (i = 1; i < 8; i++) {
    fail_unless (output_sample == data[i], "Output samples not uniform");
  };
  gst_buffer_unmap (output_buf, data, -1);

  gain = 20. * log10 (output_sample / input_sample);
  fail_unless (MATCH_GAIN (gain, expected_gain),
      "Applied gain is %.2f dB, expected %.2f dB", gain, expected_gain);
  g_object_get (element, "result-gain", &prop_gain, NULL);
  fail_unless (MATCH_GAIN (prop_gain, expected_gain),
      "Result gain is %.2f dB, expected %.2f dB", prop_gain, expected_gain);

  is_passthrough = (output_buf == input_buf);
  expect_passthrough = MATCH_GAIN (expected_gain, +0.00);
  fail_unless (is_passthrough == expect_passthrough,
      expect_passthrough
      ? "Expected operation in passthrough mode"
      : "Incorrect passthrough behaviour");

  gst_buffer_unref (output_buf);
}

static void
fail_unless_gain (GstElement * element, gdouble expected_gain)
{
  fail_unless_target_gain (element, expected_gain);
  fail_unless_result_gain (element, expected_gain);
}

/* Start of tests. */

GST_START_TEST (test_no_buffer)
{
  GstElement *element = setup_rgvolume ();

  set_playing_state (element);
  set_null_state (element);
  set_playing_state (element);
  send_eos_event (element);

  cleanup_rgvolume (element);
}

GST_END_TEST;

GST_START_TEST (test_events)
{
  GstElement *element = setup_rgvolume ();
  GstEvent *event;
  GstEvent *new_event;
  GstTagList *tag_list;
  gchar *artist;

  set_playing_state (element);

<<<<<<< HEAD
  tag_list = gst_tag_list_new_empty ();
=======
  send_newsegment_and_empty_buffer ();

  tag_list = gst_tag_list_new ();
>>>>>>> 2b2c0940
  gst_tag_list_add (tag_list, GST_TAG_MERGE_REPLACE,
      GST_TAG_TRACK_GAIN, +4.95, GST_TAG_TRACK_PEAK, 0.59463,
      GST_TAG_ALBUM_GAIN, -1.54, GST_TAG_ALBUM_PEAK, 0.693415,
      GST_TAG_ARTIST, "Foobar", NULL);
  event = gst_event_new_tag (tag_list);
  new_event = send_tag_event (element, event);
  /* Expect the element to modify the writable event. */
  fail_unless (event == new_event, "Writable tag event not reused");
  gst_event_parse_tag (new_event, &tag_list);
  fail_unless (gst_tag_list_get_string (tag_list, GST_TAG_ARTIST, &artist));
  fail_unless (g_str_equal (artist, "Foobar"));
  g_free (artist);
  gst_event_unref (new_event);

  /* Same as above, but with a non-writable event. */

  tag_list = gst_tag_list_new_empty ();
  gst_tag_list_add (tag_list, GST_TAG_MERGE_REPLACE,
      GST_TAG_TRACK_GAIN, +4.95, GST_TAG_TRACK_PEAK, 0.59463,
      GST_TAG_ALBUM_GAIN, -1.54, GST_TAG_ALBUM_PEAK, 0.693415,
      GST_TAG_ARTIST, "Foobar", NULL);
  event = gst_event_new_tag (tag_list);
  /* Holding an extra ref makes the event unwritable: */
  gst_event_ref (event);
  new_event = send_tag_event (element, event);
  fail_unless (event != new_event, "Unwritable tag event reused");
  gst_event_parse_tag (new_event, &tag_list);
  fail_unless (gst_tag_list_get_string (tag_list, GST_TAG_ARTIST, &artist));
  fail_unless (g_str_equal (artist, "Foobar"));
  g_free (artist);
  gst_event_unref (event);
  gst_event_unref (new_event);

  cleanup_rgvolume (element);
}

GST_END_TEST;

GST_START_TEST (test_simple)
{
  GstElement *element = setup_rgvolume ();
  GstTagList *tag_list;

  g_object_set (element, "album-mode", FALSE, "headroom", +0.00,
      "pre-amp", -6.00, "fallback-gain", +1.23, NULL);
  set_playing_state (element);

<<<<<<< HEAD
  tag_list = gst_tag_list_new_empty ();
=======
  send_newsegment_and_empty_buffer ();

  tag_list = gst_tag_list_new ();
>>>>>>> 2b2c0940
  gst_tag_list_add (tag_list, GST_TAG_MERGE_REPLACE,
      GST_TAG_TRACK_GAIN, -3.45, GST_TAG_TRACK_PEAK, 1.0,
      GST_TAG_ALBUM_GAIN, +2.09, GST_TAG_ALBUM_PEAK, 1.0, NULL);
  fail_unless (send_tag_event (element, gst_event_new_tag (tag_list)) == NULL);
  fail_unless_gain (element, -9.45);    /* pre-amp + track gain */
  send_eos_event (element);

  g_object_set (element, "album-mode", TRUE, NULL);

  tag_list = gst_tag_list_new_empty ();
  gst_tag_list_add (tag_list, GST_TAG_MERGE_REPLACE,
      GST_TAG_TRACK_GAIN, -3.45, GST_TAG_TRACK_PEAK, 1.0,
      GST_TAG_ALBUM_GAIN, +2.09, GST_TAG_ALBUM_PEAK, 1.0, NULL);
  fail_unless (send_tag_event (element, gst_event_new_tag (tag_list)) == NULL);
  fail_unless_gain (element, -3.91);    /* pre-amp + album gain */

  /* Switching back to track mode in the middle of a stream: */
  g_object_set (element, "album-mode", FALSE, NULL);
  fail_unless_gain (element, -9.45);    /* pre-amp + track gain */
  send_eos_event (element);

  cleanup_rgvolume (element);
}

GST_END_TEST;

/* If there are no gain tags at all, the fallback gain is used. */

GST_START_TEST (test_fallback_gain)
{
  GstElement *element = setup_rgvolume ();
  GstTagList *tag_list;

  /* First some track where fallback does _not_ apply. */

  g_object_set (element, "album-mode", FALSE, "headroom", 10.00,
      "pre-amp", -6.00, "fallback-gain", -3.00, NULL);
  set_playing_state (element);

<<<<<<< HEAD
  tag_list = gst_tag_list_new_empty ();
=======
  send_newsegment_and_empty_buffer ();

  tag_list = gst_tag_list_new ();
>>>>>>> 2b2c0940
  gst_tag_list_add (tag_list, GST_TAG_MERGE_REPLACE,
      GST_TAG_TRACK_GAIN, +3.5, GST_TAG_TRACK_PEAK, 1.0,
      GST_TAG_ALBUM_GAIN, -0.5, GST_TAG_ALBUM_PEAK, 1.0, NULL);
  fail_unless (send_tag_event (element, gst_event_new_tag (tag_list)) == NULL);
  fail_unless_gain (element, -2.50);    /* pre-amp + track gain */
  send_eos_event (element);

  /* Now a track completely missing tags. */

  fail_unless_gain (element, -9.00);    /* pre-amp + fallback-gain */

  /* Changing the fallback gain in the middle of a stream, going to pass-through
   * mode: */
  g_object_set (element, "fallback-gain", +6.00, NULL);
  fail_unless_gain (element, +0.00);    /* pre-amp + fallback-gain */
  send_eos_event (element);

  /* Verify that result gain is set to +0.00 with pre-amp + fallback-gain >
   * +0.00 and no headroom. */

  g_object_set (element, "fallback-gain", +12.00, "headroom", +0.00, NULL);
  fail_unless_target_gain (element, +6.00);     /* pre-amp + fallback-gain */
  fail_unless_result_gain (element, +0.00);
  send_eos_event (element);

  cleanup_rgvolume (element);
}

GST_END_TEST;

/* If album gain is to be preferred but not available, the track gain is to be
 * taken instead. */

GST_START_TEST (test_fallback_track)
{
  GstElement *element = setup_rgvolume ();
  GstTagList *tag_list;

  g_object_set (element, "album-mode", TRUE, "headroom", +0.00,
      "pre-amp", -6.00, "fallback-gain", +1.23, NULL);
  set_playing_state (element);

<<<<<<< HEAD
  tag_list = gst_tag_list_new_empty ();
=======
  send_newsegment_and_empty_buffer ();

  tag_list = gst_tag_list_new ();
>>>>>>> 2b2c0940
  gst_tag_list_add (tag_list, GST_TAG_MERGE_REPLACE,
      GST_TAG_TRACK_GAIN, +2.11, GST_TAG_TRACK_PEAK, 1.0, NULL);
  fail_unless (send_tag_event (element, gst_event_new_tag (tag_list)) == NULL);
  fail_unless_gain (element, -3.89);    /* pre-amp + track gain */

  send_eos_event (element);

  cleanup_rgvolume (element);
}

GST_END_TEST;

/* If track gain is to be preferred but not available, the album gain is to be
 * taken instead. */

GST_START_TEST (test_fallback_album)
{
  GstElement *element = setup_rgvolume ();
  GstTagList *tag_list;

  g_object_set (element, "album-mode", FALSE, "headroom", +0.00,
      "pre-amp", -6.00, "fallback-gain", +1.23, NULL);
  set_playing_state (element);

<<<<<<< HEAD
  tag_list = gst_tag_list_new_empty ();
=======
  send_newsegment_and_empty_buffer ();

  tag_list = gst_tag_list_new ();
>>>>>>> 2b2c0940
  gst_tag_list_add (tag_list, GST_TAG_MERGE_REPLACE,
      GST_TAG_ALBUM_GAIN, +3.73, GST_TAG_ALBUM_PEAK, 1.0, NULL);
  fail_unless (send_tag_event (element, gst_event_new_tag (tag_list)) == NULL);
  fail_unless_gain (element, -2.27);    /* pre-amp + album gain */

  send_eos_event (element);

  cleanup_rgvolume (element);
}

GST_END_TEST;

GST_START_TEST (test_headroom)
{
  GstElement *element = setup_rgvolume ();
  GstTagList *tag_list;

  g_object_set (element, "album-mode", FALSE, "headroom", +0.00,
      "pre-amp", +0.00, "fallback-gain", +1.23, NULL);
  set_playing_state (element);

<<<<<<< HEAD
  tag_list = gst_tag_list_new_empty ();
=======
  send_newsegment_and_empty_buffer ();

  tag_list = gst_tag_list_new ();
>>>>>>> 2b2c0940
  gst_tag_list_add (tag_list, GST_TAG_MERGE_REPLACE,
      GST_TAG_TRACK_GAIN, +3.50, GST_TAG_TRACK_PEAK, 1.0, NULL);
  fail_unless (send_tag_event (element, gst_event_new_tag (tag_list)) == NULL);
  fail_unless_target_gain (element, +3.50);     /* pre-amp + track gain */
  fail_unless_result_gain (element, +0.00);
  send_eos_event (element);

  g_object_set (element, "headroom", +2.00, NULL);
  tag_list = gst_tag_list_new_empty ();
  gst_tag_list_add (tag_list, GST_TAG_MERGE_REPLACE,
      GST_TAG_TRACK_GAIN, +9.18, GST_TAG_TRACK_PEAK, 0.687149, NULL);
  fail_unless (send_tag_event (element, gst_event_new_tag (tag_list)) == NULL);
  fail_unless_target_gain (element, +9.18);     /* pre-amp + track gain */
  /* Result is 20. * log10 (1. / peak) + headroom. */
  fail_unless_result_gain (element, 5.2589816238303335);
  send_eos_event (element);

  g_object_set (element, "album-mode", TRUE, NULL);
  tag_list = gst_tag_list_new_empty ();
  gst_tag_list_add (tag_list, GST_TAG_MERGE_REPLACE,
      GST_TAG_ALBUM_GAIN, +5.50, GST_TAG_ALBUM_PEAK, 1.0, NULL);
  fail_unless (send_tag_event (element, gst_event_new_tag (tag_list)) == NULL);
  fail_unless_target_gain (element, +5.50);     /* pre-amp + album gain */
  fail_unless_result_gain (element, +2.00);     /* headroom */
  send_eos_event (element);

  cleanup_rgvolume (element);
}

GST_END_TEST;

GST_START_TEST (test_reference_level)
{
  GstElement *element = setup_rgvolume ();
  GstTagList *tag_list;

  g_object_set (element,
      "album-mode", FALSE,
      "headroom", +0.00, "pre-amp", +0.00, "fallback-gain", +1.23, NULL);
  set_playing_state (element);

<<<<<<< HEAD
  tag_list = gst_tag_list_new_empty ();
=======
  send_newsegment_and_empty_buffer ();

  tag_list = gst_tag_list_new ();
>>>>>>> 2b2c0940
  gst_tag_list_add (tag_list, GST_TAG_MERGE_REPLACE,
      GST_TAG_TRACK_GAIN, 0.00, GST_TAG_TRACK_PEAK, 0.2,
      GST_TAG_REFERENCE_LEVEL, 83., NULL);
  fail_unless (send_tag_event (element, gst_event_new_tag (tag_list)) == NULL);
  /* Because our authorative reference is 89 dB, we bump it up by +6 dB. */
  fail_unless_gain (element, +6.00);    /* pre-amp + track gain */
  send_eos_event (element);

  g_object_set (element, "album-mode", TRUE, NULL);

  /* Same as above, but with album gain. */

  tag_list = gst_tag_list_new_empty ();
  gst_tag_list_add (tag_list, GST_TAG_MERGE_REPLACE,
      GST_TAG_TRACK_GAIN, 1.23, GST_TAG_TRACK_PEAK, 0.1,
      GST_TAG_ALBUM_GAIN, 0.00, GST_TAG_ALBUM_PEAK, 0.2,
      GST_TAG_REFERENCE_LEVEL, 83., NULL);
  fail_unless (send_tag_event (element, gst_event_new_tag (tag_list)) == NULL);
  fail_unless_gain (element, +6.00);    /* pre-amp + album gain */

  cleanup_rgvolume (element);
}

GST_END_TEST;

static Suite *
rgvolume_suite (void)
{
  Suite *s = suite_create ("rgvolume");
  TCase *tc_chain = tcase_create ("general");

  suite_add_tcase (s, tc_chain);

  tcase_add_test (tc_chain, test_no_buffer);
  tcase_add_test (tc_chain, test_events);
  tcase_add_test (tc_chain, test_simple);
  tcase_add_test (tc_chain, test_fallback_gain);
  tcase_add_test (tc_chain, test_fallback_track);
  tcase_add_test (tc_chain, test_fallback_album);
  tcase_add_test (tc_chain, test_headroom);
  tcase_add_test (tc_chain, test_reference_level);

  return s;
}

int
main (int argc, char **argv)
{
  gint nf;

  Suite *s = rgvolume_suite ();
  SRunner *sr = srunner_create (s);

  gst_check_init (&argc, &argv);

  srunner_run_all (sr, CK_ENV);
  nf = srunner_ntests_failed (sr);
  srunner_free (sr);

  return nf;
}<|MERGE_RESOLUTION|>--- conflicted
+++ resolved
@@ -85,10 +85,12 @@
 {
   GstBuffer *buf;
   GstEvent *ev;
+  GstSegment segment;
 
   fail_unless (g_list_length (events) == 0);
 
-  ev = gst_event_new_new_segment (FALSE, 1.0, GST_FORMAT_TIME, 0, -1, 0);
+  gst_segment_init (&segment, GST_FORMAT_TIME);
+  ev = gst_event_new_segment (&segment);
   fail_unless (gst_pad_push_event (mysrcpad, ev),
       "Pushing newsegment event failed");
 
@@ -323,13 +325,9 @@
 
   set_playing_state (element);
 
-<<<<<<< HEAD
-  tag_list = gst_tag_list_new_empty ();
-=======
   send_newsegment_and_empty_buffer ();
 
-  tag_list = gst_tag_list_new ();
->>>>>>> 2b2c0940
+  tag_list = gst_tag_list_new_empty ();
   gst_tag_list_add (tag_list, GST_TAG_MERGE_REPLACE,
       GST_TAG_TRACK_GAIN, +4.95, GST_TAG_TRACK_PEAK, 0.59463,
       GST_TAG_ALBUM_GAIN, -1.54, GST_TAG_ALBUM_PEAK, 0.693415,
@@ -377,13 +375,9 @@
       "pre-amp", -6.00, "fallback-gain", +1.23, NULL);
   set_playing_state (element);
 
-<<<<<<< HEAD
-  tag_list = gst_tag_list_new_empty ();
-=======
   send_newsegment_and_empty_buffer ();
 
-  tag_list = gst_tag_list_new ();
->>>>>>> 2b2c0940
+  tag_list = gst_tag_list_new_empty ();
   gst_tag_list_add (tag_list, GST_TAG_MERGE_REPLACE,
       GST_TAG_TRACK_GAIN, -3.45, GST_TAG_TRACK_PEAK, 1.0,
       GST_TAG_ALBUM_GAIN, +2.09, GST_TAG_ALBUM_PEAK, 1.0, NULL);
@@ -423,13 +417,9 @@
       "pre-amp", -6.00, "fallback-gain", -3.00, NULL);
   set_playing_state (element);
 
-<<<<<<< HEAD
-  tag_list = gst_tag_list_new_empty ();
-=======
   send_newsegment_and_empty_buffer ();
 
-  tag_list = gst_tag_list_new ();
->>>>>>> 2b2c0940
+  tag_list = gst_tag_list_new_empty ();
   gst_tag_list_add (tag_list, GST_TAG_MERGE_REPLACE,
       GST_TAG_TRACK_GAIN, +3.5, GST_TAG_TRACK_PEAK, 1.0,
       GST_TAG_ALBUM_GAIN, -0.5, GST_TAG_ALBUM_PEAK, 1.0, NULL);
@@ -472,13 +462,9 @@
       "pre-amp", -6.00, "fallback-gain", +1.23, NULL);
   set_playing_state (element);
 
-<<<<<<< HEAD
-  tag_list = gst_tag_list_new_empty ();
-=======
   send_newsegment_and_empty_buffer ();
 
-  tag_list = gst_tag_list_new ();
->>>>>>> 2b2c0940
+  tag_list = gst_tag_list_new_empty ();
   gst_tag_list_add (tag_list, GST_TAG_MERGE_REPLACE,
       GST_TAG_TRACK_GAIN, +2.11, GST_TAG_TRACK_PEAK, 1.0, NULL);
   fail_unless (send_tag_event (element, gst_event_new_tag (tag_list)) == NULL);
@@ -503,13 +489,9 @@
       "pre-amp", -6.00, "fallback-gain", +1.23, NULL);
   set_playing_state (element);
 
-<<<<<<< HEAD
-  tag_list = gst_tag_list_new_empty ();
-=======
   send_newsegment_and_empty_buffer ();
 
-  tag_list = gst_tag_list_new ();
->>>>>>> 2b2c0940
+  tag_list = gst_tag_list_new_empty ();
   gst_tag_list_add (tag_list, GST_TAG_MERGE_REPLACE,
       GST_TAG_ALBUM_GAIN, +3.73, GST_TAG_ALBUM_PEAK, 1.0, NULL);
   fail_unless (send_tag_event (element, gst_event_new_tag (tag_list)) == NULL);
@@ -531,13 +513,9 @@
       "pre-amp", +0.00, "fallback-gain", +1.23, NULL);
   set_playing_state (element);
 
-<<<<<<< HEAD
-  tag_list = gst_tag_list_new_empty ();
-=======
   send_newsegment_and_empty_buffer ();
 
-  tag_list = gst_tag_list_new ();
->>>>>>> 2b2c0940
+  tag_list = gst_tag_list_new_empty ();
   gst_tag_list_add (tag_list, GST_TAG_MERGE_REPLACE,
       GST_TAG_TRACK_GAIN, +3.50, GST_TAG_TRACK_PEAK, 1.0, NULL);
   fail_unless (send_tag_event (element, gst_event_new_tag (tag_list)) == NULL);
@@ -579,13 +557,9 @@
       "headroom", +0.00, "pre-amp", +0.00, "fallback-gain", +1.23, NULL);
   set_playing_state (element);
 
-<<<<<<< HEAD
-  tag_list = gst_tag_list_new_empty ();
-=======
   send_newsegment_and_empty_buffer ();
 
-  tag_list = gst_tag_list_new ();
->>>>>>> 2b2c0940
+  tag_list = gst_tag_list_new_empty ();
   gst_tag_list_add (tag_list, GST_TAG_MERGE_REPLACE,
       GST_TAG_TRACK_GAIN, 0.00, GST_TAG_TRACK_PEAK, 0.2,
       GST_TAG_REFERENCE_LEVEL, 83., NULL);
