/* GStreamer Matroska muxer/demuxer
 * (c) 2003 Ronald Bultje <rbultje@ronald.bitfreak.net>
 * (c) 2006 Tim-Philipp Müller <tim centricular net>
 * (c) 2008 Sebastian Dröge <slomo@circular-chaos.org>
 * (c) 2011 Debarshi Ray <rishi@gnu.org>
 *
 * matroska-demux.c: matroska file/stream demuxer
 *
 * This library is free software; you can redistribute it and/or
 * modify it under the terms of the GNU Library General Public
 * License as published by the Free Software Foundation; either
 * version 2 of the License, or (at your option) any later version.
 *
 * This library is distributed in the hope that it will be useful,
 * but WITHOUT ANY WARRANTY; without even the implied warranty of
 * MERCHANTABILITY or FITNESS FOR A PARTICULAR PURPOSE.  See the GNU
 * Library General Public License for more details.
 *
 * You should have received a copy of the GNU Library General Public
 * License along with this library; if not, write to the
 * Free Software Foundation, Inc., 59 Temple Place - Suite 330,
 * Boston, MA 02111-1307, USA.
 */

/* TODO: check CRC32 if present
 * TODO: there can be a segment after the first segment. Handle like
 *       chained oggs. Fixes #334082
 * TODO: Test samples: http://www.matroska.org/samples/matrix/index.html
 *                     http://samples.mplayerhq.hu/Matroska/
 * TODO: check if demuxing is done correct for all codecs according to spec
 * TODO: seeking with incomplete or without CUE
 */

/**
 * SECTION:element-matroskademux
 *
 * matroskademux demuxes a Matroska file into the different contained streams.
 *
 * <refsect2>
 * <title>Example launch line</title>
 * |[
 * gst-launch -v filesrc location=/path/to/mkv ! matroskademux ! vorbisdec ! audioconvert ! audioresample ! autoaudiosink
 * ]| This pipeline demuxes a Matroska file and outputs the contained Vorbis audio.
 * </refsect2>
 */


#ifdef HAVE_CONFIG_H
#include "config.h"
#endif

#include <math.h>
#include <string.h>
#include <glib/gprintf.h>

/* For AVI compatibility mode
   and for fourcc stuff */
#include <gst/riff/riff-read.h>
#include <gst/riff/riff-ids.h>
#include <gst/riff/riff-media.h>

#include <gst/audio/audio.h>
#include <gst/tag/tag.h>
#include <gst/pbutils/pbutils.h>

#include "matroska-demux.h"
#include "matroska-ids.h"

GST_DEBUG_CATEGORY_STATIC (matroskademux_debug);
#define GST_CAT_DEFAULT matroskademux_debug

#define DEBUG_ELEMENT_START(demux, ebml, element) \
    GST_DEBUG_OBJECT (demux, "Parsing " element " element at offset %" \
        G_GUINT64_FORMAT, gst_ebml_read_get_pos (ebml))

#define DEBUG_ELEMENT_STOP(demux, ebml, element, ret) \
    GST_DEBUG_OBJECT (demux, "Parsing " element " element " \
        " finished with '%s'", gst_flow_get_name (ret))

enum
{
  ARG_0,
  ARG_METADATA,
  ARG_STREAMINFO,
  ARG_MAX_GAP_TIME
};

#define  DEFAULT_MAX_GAP_TIME      (2 * GST_SECOND)

static GstStaticPadTemplate sink_templ = GST_STATIC_PAD_TEMPLATE ("sink",
    GST_PAD_SINK,
    GST_PAD_ALWAYS,
    GST_STATIC_CAPS ("video/x-matroska; video/webm")
    );

/* TODO: fill in caps! */

static GstStaticPadTemplate audio_src_templ =
GST_STATIC_PAD_TEMPLATE ("audio_%u",
    GST_PAD_SRC,
    GST_PAD_SOMETIMES,
    GST_STATIC_CAPS ("ANY")
    );

static GstStaticPadTemplate video_src_templ =
GST_STATIC_PAD_TEMPLATE ("video_%u",
    GST_PAD_SRC,
    GST_PAD_SOMETIMES,
    GST_STATIC_CAPS ("ANY")
    );

static GstStaticPadTemplate subtitle_src_templ =
    GST_STATIC_PAD_TEMPLATE ("subtitle_%u",
    GST_PAD_SRC,
    GST_PAD_SOMETIMES,
    GST_STATIC_CAPS ("text/x-pango-markup; application/x-ssa; "
        "application/x-ass;application/x-usf; video/x-dvd-subpicture; "
        "subpicture/x-pgs; subtitle/x-kate; " "application/x-subtitle-unknown")
    );

static GstFlowReturn gst_matroska_demux_parse_id (GstMatroskaDemux * demux,
    guint32 id, guint64 length, guint needed);

/* element functions */
static void gst_matroska_demux_loop (GstPad * pad);

static gboolean gst_matroska_demux_element_send_event (GstElement * element,
    GstEvent * event);
static gboolean gst_matroska_demux_element_query (GstElement * element,
    GstQuery * query);

/* pad functions */
static gboolean gst_matroska_demux_sink_activate (GstPad * sinkpad,
    GstObject * parent);
static gboolean gst_matroska_demux_sink_activate_mode (GstPad * sinkpad,
    GstObject * parent, GstPadMode mode, gboolean active);

static gboolean gst_matroska_demux_handle_seek_event (GstMatroskaDemux * demux,
    GstPad * pad, GstEvent * event);
static gboolean gst_matroska_demux_handle_src_event (GstPad * pad,
    GstObject * parent, GstEvent * event);
static gboolean gst_matroska_demux_handle_src_query (GstPad * pad,
    GstObject * parent, GstQuery * query);

static gboolean gst_matroska_demux_handle_sink_event (GstPad * pad,
    GstObject * parent, GstEvent * event);
static GstFlowReturn gst_matroska_demux_chain (GstPad * pad,
    GstObject * object, GstBuffer * buffer);

static GstStateChangeReturn
gst_matroska_demux_change_state (GstElement * element,
    GstStateChange transition);
static void
gst_matroska_demux_set_index (GstElement * element, GstIndex * index);
static GstIndex *gst_matroska_demux_get_index (GstElement * element);

/* caps functions */
static GstCaps *gst_matroska_demux_video_caps (GstMatroskaTrackVideoContext
    * videocontext, const gchar * codec_id, guint8 * data, guint size,
    gchar ** codec_name, guint32 * riff_fourcc);
static GstCaps *gst_matroska_demux_audio_caps (GstMatroskaTrackAudioContext
    * audiocontext, const gchar * codec_id, guint8 * data, guint size,
    gchar ** codec_name, guint16 * riff_audio_fmt);
static GstCaps
    * gst_matroska_demux_subtitle_caps (GstMatroskaTrackSubtitleContext *
    subtitlecontext, const gchar * codec_id, gpointer data, guint size);

/* stream methods */
static void gst_matroska_demux_reset (GstElement * element);
static gboolean perform_seek_to_offset (GstMatroskaDemux * demux,
    guint64 offset);

/* gobject functions */
static void gst_matroska_demux_set_property (GObject * object,
    guint prop_id, const GValue * value, GParamSpec * pspec);
static void gst_matroska_demux_get_property (GObject * object,
    guint prop_id, GValue * value, GParamSpec * pspec);

GType gst_matroska_demux_get_type (void);
<<<<<<< HEAD
#define parent_class gst_matroska_demux_parent_class
G_DEFINE_TYPE (GstMatroskaDemux, gst_matroska_demux, GST_TYPE_ELEMENT);
=======
GST_BOILERPLATE (GstMatroskaDemux, gst_matroska_demux, GstElement,
    GST_TYPE_ELEMENT);

static void
gst_matroska_demux_base_init (gpointer klass)
{
  GstElementClass *element_class = GST_ELEMENT_CLASS (klass);

  gst_element_class_add_static_pad_template (element_class, &video_src_templ);
  gst_element_class_add_static_pad_template (element_class, &audio_src_templ);
  gst_element_class_add_static_pad_template (element_class,
      &subtitle_src_templ);
  gst_element_class_add_static_pad_template (element_class, &sink_templ);

  gst_element_class_set_details_simple (element_class, "Matroska demuxer",
      "Codec/Demuxer",
      "Demuxes Matroska/WebM streams into video/audio/subtitles",
      "GStreamer maintainers <gstreamer-devel@lists.sourceforge.net>");
}
>>>>>>> f18f2389

static void
gst_matroska_demux_finalize (GObject * object)
{
  GstMatroskaDemux *demux = GST_MATROSKA_DEMUX (object);

  if (demux->common.src) {
    g_ptr_array_free (demux->common.src, TRUE);
    demux->common.src = NULL;
  }

  if (demux->common.global_tags) {
    gst_tag_list_free (demux->common.global_tags);
    demux->common.global_tags = NULL;
  }

  g_object_unref (demux->common.adapter);

  G_OBJECT_CLASS (parent_class)->finalize (object);
}

static void
gst_matroska_demux_class_init (GstMatroskaDemuxClass * klass)
{
  GObjectClass *gobject_class = (GObjectClass *) klass;
  GstElementClass *gstelement_class = (GstElementClass *) klass;

  GST_DEBUG_CATEGORY_INIT (matroskademux_debug, "matroskademux", 0,
      "Matroska demuxer");

  gobject_class->finalize = gst_matroska_demux_finalize;

  gobject_class->get_property = gst_matroska_demux_get_property;
  gobject_class->set_property = gst_matroska_demux_set_property;

  g_object_class_install_property (gobject_class, ARG_MAX_GAP_TIME,
      g_param_spec_uint64 ("max-gap-time", "Maximum gap time",
          "The demuxer sends out segment events for skipping "
          "gaps longer than this (0 = disabled).", 0, G_MAXUINT64,
          DEFAULT_MAX_GAP_TIME, G_PARAM_READWRITE | G_PARAM_STATIC_STRINGS));

  gstelement_class->change_state =
      GST_DEBUG_FUNCPTR (gst_matroska_demux_change_state);
  gstelement_class->send_event =
      GST_DEBUG_FUNCPTR (gst_matroska_demux_element_send_event);
  gstelement_class->query =
      GST_DEBUG_FUNCPTR (gst_matroska_demux_element_query);
  gstelement_class->set_index =
      GST_DEBUG_FUNCPTR (gst_matroska_demux_set_index);
  gstelement_class->get_index =
      GST_DEBUG_FUNCPTR (gst_matroska_demux_get_index);

  gst_element_class_add_pad_template (gstelement_class,
      gst_static_pad_template_get (&video_src_templ));
  gst_element_class_add_pad_template (gstelement_class,
      gst_static_pad_template_get (&audio_src_templ));
  gst_element_class_add_pad_template (gstelement_class,
      gst_static_pad_template_get (&subtitle_src_templ));
  gst_element_class_add_pad_template (gstelement_class,
      gst_static_pad_template_get (&sink_templ));

  gst_element_class_set_details_simple (gstelement_class, "Matroska demuxer",
      "Codec/Demuxer",
      "Demuxes Matroska/WebM streams into video/audio/subtitles",
      "GStreamer maintainers <gstreamer-devel@lists.sourceforge.net>");
}

static void
gst_matroska_demux_init (GstMatroskaDemux * demux)
{
  demux->common.sinkpad = gst_pad_new_from_static_template (&sink_templ,
      "sink");
  gst_pad_set_activate_function (demux->common.sinkpad,
      GST_DEBUG_FUNCPTR (gst_matroska_demux_sink_activate));
  gst_pad_set_activatemode_function (demux->common.sinkpad,
      GST_DEBUG_FUNCPTR (gst_matroska_demux_sink_activate_mode));
  gst_pad_set_chain_function (demux->common.sinkpad,
      GST_DEBUG_FUNCPTR (gst_matroska_demux_chain));
  gst_pad_set_event_function (demux->common.sinkpad,
      GST_DEBUG_FUNCPTR (gst_matroska_demux_handle_sink_event));
  gst_element_add_pad (GST_ELEMENT (demux), demux->common.sinkpad);

  /* initial stream no. */
  demux->common.src = NULL;

  demux->common.writing_app = NULL;
  demux->common.muxing_app = NULL;
  demux->common.index = NULL;
  demux->common.global_tags = NULL;

  demux->common.adapter = gst_adapter_new ();

  /* property defaults */
  demux->max_gap_time = DEFAULT_MAX_GAP_TIME;

  GST_OBJECT_FLAG_SET (demux, GST_ELEMENT_FLAG_INDEXABLE);

  /* finish off */
  gst_matroska_demux_reset (GST_ELEMENT (demux));
}

static void
gst_matroska_track_free (GstMatroskaTrackContext * track)
{
  g_free (track->codec_id);
  g_free (track->codec_name);
  g_free (track->name);
  g_free (track->language);
  g_free (track->codec_priv);
  g_free (track->codec_state);

  if (track->encodings != NULL) {
    int i;

    for (i = 0; i < track->encodings->len; ++i) {
      GstMatroskaTrackEncoding *enc = &g_array_index (track->encodings,
          GstMatroskaTrackEncoding,
          i);

      g_free (enc->comp_settings);
    }
    g_array_free (track->encodings, TRUE);
  }

  if (track->pending_tags)
    gst_tag_list_free (track->pending_tags);

  if (track->index_table)
    g_array_free (track->index_table, TRUE);

  g_free (track);
}

/*
 * Returns the aggregated GstFlowReturn.
 */
static GstFlowReturn
gst_matroska_demux_combine_flows (GstMatroskaDemux * demux,
    GstMatroskaTrackContext * track, GstFlowReturn ret)
{
  guint i;

  /* store the value */
  track->last_flow = ret;

  /* any other error that is not-linked can be returned right away */
  if (ret != GST_FLOW_NOT_LINKED)
    goto done;

  /* only return NOT_LINKED if all other pads returned NOT_LINKED */
  g_assert (demux->common.src->len == demux->common.num_streams);
  for (i = 0; i < demux->common.src->len; i++) {
    GstMatroskaTrackContext *ostream = g_ptr_array_index (demux->common.src,
        i);

    if (ostream == NULL)
      continue;

    ret = ostream->last_flow;
    /* some other return value (must be SUCCESS but we can return
     * other values as well) */
    if (ret != GST_FLOW_NOT_LINKED)
      goto done;
  }
  /* if we get here, all other pads were unlinked and we return
   * NOT_LINKED then */
done:
  GST_LOG_OBJECT (demux, "combined return %s", gst_flow_get_name (ret));
  return ret;
}

static void
gst_matroska_demux_free_parsed_el (gpointer mem, gpointer user_data)
{
  g_slice_free (guint64, mem);
}

static void
gst_matroska_demux_reset (GstElement * element)
{
  GstMatroskaDemux *demux = GST_MATROSKA_DEMUX (element);
  guint i;

  GST_DEBUG_OBJECT (demux, "Resetting state");

  /* reset input */
  demux->common.state = GST_MATROSKA_READ_STATE_START;

  /* clean up existing streams */
  if (demux->common.src) {
    g_assert (demux->common.src->len == demux->common.num_streams);
    for (i = 0; i < demux->common.src->len; i++) {
      GstMatroskaTrackContext *context = g_ptr_array_index (demux->common.src,
          i);

      if (context->pad != NULL)
        gst_element_remove_pad (GST_ELEMENT (demux), context->pad);

      gst_caps_replace (&context->caps, NULL);
      gst_matroska_track_free (context);
    }
    g_ptr_array_free (demux->common.src, TRUE);
  }
  demux->common.src = g_ptr_array_new ();

  demux->common.num_streams = 0;
  demux->num_a_streams = 0;
  demux->num_t_streams = 0;
  demux->num_v_streams = 0;

  /* reset media info */
  g_free (demux->common.writing_app);
  demux->common.writing_app = NULL;
  g_free (demux->common.muxing_app);
  demux->common.muxing_app = NULL;

  /* reset indexes */
  if (demux->common.index) {
    g_array_free (demux->common.index, TRUE);
    demux->common.index = NULL;
  }

  if (demux->clusters) {
    g_array_free (demux->clusters, TRUE);
    demux->clusters = NULL;
  }

  /* reset timers */
  demux->clock = NULL;
  demux->common.time_scale = 1000000;
  demux->common.created = G_MININT64;

  demux->common.index_parsed = FALSE;
  demux->tracks_parsed = FALSE;
  demux->common.segmentinfo_parsed = FALSE;
  demux->common.attachments_parsed = FALSE;

  g_list_foreach (demux->common.tags_parsed,
      (GFunc) gst_matroska_demux_free_parsed_el, NULL);
  g_list_free (demux->common.tags_parsed);
  demux->common.tags_parsed = NULL;

  g_list_foreach (demux->seek_parsed,
      (GFunc) gst_matroska_demux_free_parsed_el, NULL);
  g_list_free (demux->seek_parsed);
  demux->seek_parsed = NULL;

  gst_segment_init (&demux->common.segment, GST_FORMAT_TIME);
  demux->last_stop_end = GST_CLOCK_TIME_NONE;
  demux->seek_block = 0;
  demux->stream_start_time = GST_CLOCK_TIME_NONE;

  demux->common.offset = 0;
  demux->cluster_time = GST_CLOCK_TIME_NONE;
  demux->cluster_offset = 0;
  demux->next_cluster_offset = 0;
  demux->index_offset = 0;
  demux->seekable = FALSE;
  demux->need_segment = FALSE;
  demux->building_index = FALSE;
  if (demux->seek_event) {
    gst_event_unref (demux->seek_event);
    demux->seek_event = NULL;
  }

  demux->seek_index = NULL;
  demux->seek_entry = 0;

  if (demux->close_segment) {
    gst_event_unref (demux->close_segment);
    demux->close_segment = NULL;
  }

  if (demux->new_segment) {
    gst_event_unref (demux->new_segment);
    demux->new_segment = NULL;
  }

  if (demux->common.element_index) {
    gst_object_unref (demux->common.element_index);
    demux->common.element_index = NULL;
  }
  demux->common.element_index_writer_id = -1;

  if (demux->common.global_tags) {
    gst_tag_list_free (demux->common.global_tags);
  }
  demux->common.global_tags = gst_tag_list_new_empty ();

  if (demux->common.cached_buffer) {
    if (demux->common.cached_data) {
      gst_buffer_unmap (demux->common.cached_buffer,
          demux->common.cached_data, -1);
      demux->common.cached_data = NULL;
    }
    gst_buffer_unref (demux->common.cached_buffer);
    demux->common.cached_buffer = NULL;
  }
}

static GstBuffer *
gst_matroska_decode_buffer (GstMatroskaTrackContext * context, GstBuffer * buf)
{
  gpointer data, buf_data;
  gsize size, buf_size;

  g_return_val_if_fail (GST_IS_BUFFER (buf), NULL);

  GST_DEBUG ("decoding buffer %p", buf);

  buf_data = gst_buffer_map (buf, &buf_size, NULL, GST_MAP_READ);

  g_return_val_if_fail (buf_size > 0, buf);

  data = buf_data;
  size = buf_size;

  if (gst_matroska_decode_data (context->encodings, &data, &size,
          GST_MATROSKA_TRACK_ENCODING_SCOPE_FRAME, FALSE)) {
    gst_buffer_unmap (buf, buf_data, buf_size);
    gst_buffer_unref (buf);
    return gst_buffer_new_wrapped (data, size);
  } else {
    GST_DEBUG ("decode data failed");
    gst_buffer_unmap (buf, buf_data, buf_size);
    gst_buffer_unref (buf);
    return NULL;
  }
}

static GstFlowReturn
gst_matroska_demux_add_stream (GstMatroskaDemux * demux, GstEbmlRead * ebml)
{
  GstElementClass *klass = GST_ELEMENT_GET_CLASS (demux);
  GstMatroskaTrackContext *context;
  GstPadTemplate *templ = NULL;
  GstCaps *caps = NULL;
  gchar *padname = NULL;
  GstFlowReturn ret;
  guint32 id, riff_fourcc = 0;
  guint16 riff_audio_fmt = 0;
  GstTagList *list = NULL;
  gchar *codec = NULL;

  DEBUG_ELEMENT_START (demux, ebml, "TrackEntry");

  /* start with the master */
  if ((ret = gst_ebml_read_master (ebml, &id)) != GST_FLOW_OK) {
    DEBUG_ELEMENT_STOP (demux, ebml, "TrackEntry", ret);
    return ret;
  }

  /* allocate generic... if we know the type, we'll g_renew()
   * with the precise type */
  context = g_new0 (GstMatroskaTrackContext, 1);
  g_ptr_array_add (demux->common.src, context);
  context->index = demux->common.num_streams;
  context->index_writer_id = -1;
  context->type = 0;            /* no type yet */
  context->default_duration = 0;
  context->pos = 0;
  context->set_discont = TRUE;
  context->timecodescale = 1.0;
  context->flags =
      GST_MATROSKA_TRACK_ENABLED | GST_MATROSKA_TRACK_DEFAULT |
      GST_MATROSKA_TRACK_LACING;
  context->last_flow = GST_FLOW_OK;
  context->to_offset = G_MAXINT64;
  context->alignment = 1;
  demux->common.num_streams++;
  g_assert (demux->common.src->len == demux->common.num_streams);

  GST_DEBUG_OBJECT (demux, "Stream number %d", context->index);

  /* try reading the trackentry headers */
  while (ret == GST_FLOW_OK && gst_ebml_read_has_remaining (ebml, 1, TRUE)) {
    if ((ret = gst_ebml_peek_id (ebml, &id)) != GST_FLOW_OK)
      break;

    switch (id) {
        /* track number (unique stream ID) */
      case GST_MATROSKA_ID_TRACKNUMBER:{
        guint64 num;

        if ((ret = gst_ebml_read_uint (ebml, &id, &num)) != GST_FLOW_OK)
          break;

        if (num == 0) {
          GST_ERROR_OBJECT (demux, "Invalid TrackNumber 0");
          ret = GST_FLOW_ERROR;
          break;
        } else if (!gst_matroska_read_common_tracknumber_unique (&demux->common,
                num)) {
          GST_ERROR_OBJECT (demux, "TrackNumber %" G_GUINT64_FORMAT
              " is not unique", num);
          ret = GST_FLOW_ERROR;
          break;
        }

        GST_DEBUG_OBJECT (demux, "TrackNumber: %" G_GUINT64_FORMAT, num);
        context->num = num;
        break;
      }
        /* track UID (unique identifier) */
      case GST_MATROSKA_ID_TRACKUID:{
        guint64 num;

        if ((ret = gst_ebml_read_uint (ebml, &id, &num)) != GST_FLOW_OK)
          break;

        if (num == 0) {
          GST_ERROR_OBJECT (demux, "Invalid TrackUID 0");
          ret = GST_FLOW_ERROR;
          break;
        }

        GST_DEBUG_OBJECT (demux, "TrackUID: %" G_GUINT64_FORMAT, num);
        context->uid = num;
        break;
      }

        /* track type (video, audio, combined, subtitle, etc.) */
      case GST_MATROSKA_ID_TRACKTYPE:{
        guint64 track_type;

        if ((ret = gst_ebml_read_uint (ebml, &id, &track_type)) != GST_FLOW_OK) {
          break;
        }

        if (context->type != 0 && context->type != track_type) {
          GST_WARNING_OBJECT (demux,
              "More than one tracktype defined in a TrackEntry - skipping");
          break;
        } else if (track_type < 1 || track_type > 254) {
          GST_WARNING_OBJECT (demux, "Invalid TrackType %" G_GUINT64_FORMAT,
              track_type);
          break;
        }

        GST_DEBUG_OBJECT (demux, "TrackType: %" G_GUINT64_FORMAT, track_type);

        /* ok, so we're actually going to reallocate this thing */
        switch (track_type) {
          case GST_MATROSKA_TRACK_TYPE_VIDEO:
            gst_matroska_track_init_video_context (&context);
            break;
          case GST_MATROSKA_TRACK_TYPE_AUDIO:
            gst_matroska_track_init_audio_context (&context);
            break;
          case GST_MATROSKA_TRACK_TYPE_SUBTITLE:
            gst_matroska_track_init_subtitle_context (&context);
            break;
          case GST_MATROSKA_TRACK_TYPE_COMPLEX:
          case GST_MATROSKA_TRACK_TYPE_LOGO:
          case GST_MATROSKA_TRACK_TYPE_BUTTONS:
          case GST_MATROSKA_TRACK_TYPE_CONTROL:
          default:
            GST_WARNING_OBJECT (demux,
                "Unknown or unsupported TrackType %" G_GUINT64_FORMAT,
                track_type);
            context->type = 0;
            break;
        }
        g_ptr_array_index (demux->common.src, demux->common.num_streams - 1)
            = context;
        break;
      }

        /* tracktype specific stuff for video */
      case GST_MATROSKA_ID_TRACKVIDEO:{
        GstMatroskaTrackVideoContext *videocontext;

        DEBUG_ELEMENT_START (demux, ebml, "TrackVideo");

        if (!gst_matroska_track_init_video_context (&context)) {
          GST_WARNING_OBJECT (demux,
              "TrackVideo element in non-video track - ignoring track");
          ret = GST_FLOW_ERROR;
          break;
        } else if ((ret = gst_ebml_read_master (ebml, &id)) != GST_FLOW_OK) {
          break;
        }
        videocontext = (GstMatroskaTrackVideoContext *) context;
        g_ptr_array_index (demux->common.src, demux->common.num_streams - 1)
            = context;

        while (ret == GST_FLOW_OK &&
            gst_ebml_read_has_remaining (ebml, 1, TRUE)) {
          if ((ret = gst_ebml_peek_id (ebml, &id)) != GST_FLOW_OK)
            break;

          switch (id) {
              /* Should be one level up but some broken muxers write it here. */
            case GST_MATROSKA_ID_TRACKDEFAULTDURATION:{
              guint64 num;

              if ((ret = gst_ebml_read_uint (ebml, &id, &num)) != GST_FLOW_OK)
                break;

              if (num == 0) {
                GST_WARNING_OBJECT (demux, "Invalid TrackDefaultDuration 0");
                break;
              }

              GST_DEBUG_OBJECT (demux,
                  "TrackDefaultDuration: %" G_GUINT64_FORMAT, num);
              context->default_duration = num;
              break;
            }

              /* video framerate */
              /* NOTE: This one is here only for backward compatibility.
               * Use _TRACKDEFAULDURATION one level up. */
            case GST_MATROSKA_ID_VIDEOFRAMERATE:{
              gdouble num;

              if ((ret = gst_ebml_read_float (ebml, &id, &num)) != GST_FLOW_OK)
                break;

              if (num <= 0.0) {
                GST_WARNING_OBJECT (demux, "Invalid TrackVideoFPS %lf", num);
                break;
              }

              GST_DEBUG_OBJECT (demux, "TrackVideoFrameRate: %lf", num);
              if (context->default_duration == 0)
                context->default_duration =
                    gst_gdouble_to_guint64 ((gdouble) GST_SECOND * (1.0 / num));
              videocontext->default_fps = num;
              break;
            }

              /* width of the size to display the video at */
            case GST_MATROSKA_ID_VIDEODISPLAYWIDTH:{
              guint64 num;

              if ((ret = gst_ebml_read_uint (ebml, &id, &num)) != GST_FLOW_OK)
                break;

              if (num == 0) {
                GST_WARNING_OBJECT (demux, "Invalid TrackVideoDisplayWidth 0");
                break;
              }

              GST_DEBUG_OBJECT (demux,
                  "TrackVideoDisplayWidth: %" G_GUINT64_FORMAT, num);
              videocontext->display_width = num;
              break;
            }

              /* height of the size to display the video at */
            case GST_MATROSKA_ID_VIDEODISPLAYHEIGHT:{
              guint64 num;

              if ((ret = gst_ebml_read_uint (ebml, &id, &num)) != GST_FLOW_OK)
                break;

              if (num == 0) {
                GST_WARNING_OBJECT (demux, "Invalid TrackVideoDisplayHeight 0");
                break;
              }

              GST_DEBUG_OBJECT (demux,
                  "TrackVideoDisplayHeight: %" G_GUINT64_FORMAT, num);
              videocontext->display_height = num;
              break;
            }

              /* width of the video in the file */
            case GST_MATROSKA_ID_VIDEOPIXELWIDTH:{
              guint64 num;

              if ((ret = gst_ebml_read_uint (ebml, &id, &num)) != GST_FLOW_OK)
                break;

              if (num == 0) {
                GST_WARNING_OBJECT (demux, "Invalid TrackVideoPixelWidth 0");
                break;
              }

              GST_DEBUG_OBJECT (demux,
                  "TrackVideoPixelWidth: %" G_GUINT64_FORMAT, num);
              videocontext->pixel_width = num;
              break;
            }

              /* height of the video in the file */
            case GST_MATROSKA_ID_VIDEOPIXELHEIGHT:{
              guint64 num;

              if ((ret = gst_ebml_read_uint (ebml, &id, &num)) != GST_FLOW_OK)
                break;

              if (num == 0) {
                GST_WARNING_OBJECT (demux, "Invalid TrackVideoPixelHeight 0");
                break;
              }

              GST_DEBUG_OBJECT (demux,
                  "TrackVideoPixelHeight: %" G_GUINT64_FORMAT, num);
              videocontext->pixel_height = num;
              break;
            }

              /* whether the video is interlaced */
            case GST_MATROSKA_ID_VIDEOFLAGINTERLACED:{
              guint64 num;

              if ((ret = gst_ebml_read_uint (ebml, &id, &num)) != GST_FLOW_OK)
                break;

              if (num)
                context->flags |= GST_MATROSKA_VIDEOTRACK_INTERLACED;
              else
                context->flags &= ~GST_MATROSKA_VIDEOTRACK_INTERLACED;
              GST_DEBUG_OBJECT (demux, "TrackVideoInterlaced: %d",
                  (context->flags & GST_MATROSKA_VIDEOTRACK_INTERLACED) ? 1 :
                  0);
              break;
            }

              /* aspect ratio behaviour */
            case GST_MATROSKA_ID_VIDEOASPECTRATIOTYPE:{
              guint64 num;

              if ((ret = gst_ebml_read_uint (ebml, &id, &num)) != GST_FLOW_OK)
                break;

              if (num != GST_MATROSKA_ASPECT_RATIO_MODE_FREE &&
                  num != GST_MATROSKA_ASPECT_RATIO_MODE_KEEP &&
                  num != GST_MATROSKA_ASPECT_RATIO_MODE_FIXED) {
                GST_WARNING_OBJECT (demux,
                    "Unknown TrackVideoAspectRatioType 0x%x", (guint) num);
                break;
              }
              GST_DEBUG_OBJECT (demux,
                  "TrackVideoAspectRatioType: %" G_GUINT64_FORMAT, num);
              videocontext->asr_mode = num;
              break;
            }

              /* colourspace (only matters for raw video) fourcc */
            case GST_MATROSKA_ID_VIDEOCOLOURSPACE:{
              guint8 *data;
              guint64 datalen;

              if ((ret =
                      gst_ebml_read_binary (ebml, &id, &data,
                          &datalen)) != GST_FLOW_OK)
                break;

              if (datalen != 4) {
                g_free (data);
                GST_WARNING_OBJECT (demux,
                    "Invalid TrackVideoColourSpace length %" G_GUINT64_FORMAT,
                    datalen);
                break;
              }

              memcpy (&videocontext->fourcc, data, 4);
              GST_DEBUG_OBJECT (demux,
                  "TrackVideoColourSpace: %" GST_FOURCC_FORMAT,
                  GST_FOURCC_ARGS (videocontext->fourcc));
              g_free (data);
              break;
            }

            default:
              GST_WARNING_OBJECT (demux,
                  "Unknown TrackVideo subelement 0x%x - ignoring", id);
              /* fall through */
            case GST_MATROSKA_ID_VIDEOSTEREOMODE:
            case GST_MATROSKA_ID_VIDEODISPLAYUNIT:
            case GST_MATROSKA_ID_VIDEOPIXELCROPBOTTOM:
            case GST_MATROSKA_ID_VIDEOPIXELCROPTOP:
            case GST_MATROSKA_ID_VIDEOPIXELCROPLEFT:
            case GST_MATROSKA_ID_VIDEOPIXELCROPRIGHT:
            case GST_MATROSKA_ID_VIDEOGAMMAVALUE:
              ret = gst_ebml_read_skip (ebml);
              break;
          }
        }

        DEBUG_ELEMENT_STOP (demux, ebml, "TrackVideo", ret);
        break;
      }

        /* tracktype specific stuff for audio */
      case GST_MATROSKA_ID_TRACKAUDIO:{
        GstMatroskaTrackAudioContext *audiocontext;

        DEBUG_ELEMENT_START (demux, ebml, "TrackAudio");

        if (!gst_matroska_track_init_audio_context (&context)) {
          GST_WARNING_OBJECT (demux,
              "TrackAudio element in non-audio track - ignoring track");
          ret = GST_FLOW_ERROR;
          break;
        }

        if ((ret = gst_ebml_read_master (ebml, &id)) != GST_FLOW_OK)
          break;

        audiocontext = (GstMatroskaTrackAudioContext *) context;
        g_ptr_array_index (demux->common.src, demux->common.num_streams - 1)
            = context;

        while (ret == GST_FLOW_OK &&
            gst_ebml_read_has_remaining (ebml, 1, TRUE)) {
          if ((ret = gst_ebml_peek_id (ebml, &id)) != GST_FLOW_OK)
            break;

          switch (id) {
              /* samplerate */
            case GST_MATROSKA_ID_AUDIOSAMPLINGFREQ:{
              gdouble num;

              if ((ret = gst_ebml_read_float (ebml, &id, &num)) != GST_FLOW_OK)
                break;


              if (num <= 0.0) {
                GST_WARNING_OBJECT (demux,
                    "Invalid TrackAudioSamplingFrequency %lf", num);
                break;
              }

              GST_DEBUG_OBJECT (demux, "TrackAudioSamplingFrequency: %lf", num);
              audiocontext->samplerate = num;
              break;
            }

              /* bitdepth */
            case GST_MATROSKA_ID_AUDIOBITDEPTH:{
              guint64 num;

              if ((ret = gst_ebml_read_uint (ebml, &id, &num)) != GST_FLOW_OK)
                break;

              if (num == 0) {
                GST_WARNING_OBJECT (demux, "Invalid TrackAudioBitDepth 0");
                break;
              }

              GST_DEBUG_OBJECT (demux, "TrackAudioBitDepth: %" G_GUINT64_FORMAT,
                  num);
              audiocontext->bitdepth = num;
              break;
            }

              /* channels */
            case GST_MATROSKA_ID_AUDIOCHANNELS:{
              guint64 num;

              if ((ret = gst_ebml_read_uint (ebml, &id, &num)) != GST_FLOW_OK)
                break;

              if (num == 0) {
                GST_WARNING_OBJECT (demux, "Invalid TrackAudioChannels 0");
                break;
              }

              GST_DEBUG_OBJECT (demux, "TrackAudioChannels: %" G_GUINT64_FORMAT,
                  num);
              audiocontext->channels = num;
              break;
            }

            default:
              GST_WARNING_OBJECT (demux,
                  "Unknown TrackAudio subelement 0x%x - ignoring", id);
              /* fall through */
            case GST_MATROSKA_ID_AUDIOCHANNELPOSITIONS:
            case GST_MATROSKA_ID_AUDIOOUTPUTSAMPLINGFREQ:
              ret = gst_ebml_read_skip (ebml);
              break;
          }
        }

        DEBUG_ELEMENT_STOP (demux, ebml, "TrackAudio", ret);

        break;
      }

        /* codec identifier */
      case GST_MATROSKA_ID_CODECID:{
        gchar *text;

        if ((ret = gst_ebml_read_ascii (ebml, &id, &text)) != GST_FLOW_OK)
          break;

        GST_DEBUG_OBJECT (demux, "CodecID: %s", GST_STR_NULL (text));
        context->codec_id = text;
        break;
      }

        /* codec private data */
      case GST_MATROSKA_ID_CODECPRIVATE:{
        guint8 *data;
        guint64 size;

        if ((ret =
                gst_ebml_read_binary (ebml, &id, &data, &size)) != GST_FLOW_OK)
          break;

        context->codec_priv = data;
        context->codec_priv_size = size;

        GST_DEBUG_OBJECT (demux, "CodecPrivate of size %" G_GUINT64_FORMAT,
            size);
        break;
      }

        /* name of the codec */
      case GST_MATROSKA_ID_CODECNAME:{
        gchar *text;

        if ((ret = gst_ebml_read_utf8 (ebml, &id, &text)) != GST_FLOW_OK)
          break;

        GST_DEBUG_OBJECT (demux, "CodecName: %s", GST_STR_NULL (text));
        context->codec_name = text;
        break;
      }

        /* name of this track */
      case GST_MATROSKA_ID_TRACKNAME:{
        gchar *text;

        if ((ret = gst_ebml_read_utf8 (ebml, &id, &text)) != GST_FLOW_OK)
          break;

        context->name = text;
        GST_DEBUG_OBJECT (demux, "TrackName: %s", GST_STR_NULL (text));
        break;
      }

        /* language (matters for audio/subtitles, mostly) */
      case GST_MATROSKA_ID_TRACKLANGUAGE:{
        gchar *text;

        if ((ret = gst_ebml_read_utf8 (ebml, &id, &text)) != GST_FLOW_OK)
          break;


        context->language = text;

        /* fre-ca => fre */
        if (strlen (context->language) >= 4 && context->language[3] == '-')
          context->language[3] = '\0';

        GST_DEBUG_OBJECT (demux, "TrackLanguage: %s",
            GST_STR_NULL (context->language));
        break;
      }

        /* whether this is actually used */
      case GST_MATROSKA_ID_TRACKFLAGENABLED:{
        guint64 num;

        if ((ret = gst_ebml_read_uint (ebml, &id, &num)) != GST_FLOW_OK)
          break;

        if (num)
          context->flags |= GST_MATROSKA_TRACK_ENABLED;
        else
          context->flags &= ~GST_MATROSKA_TRACK_ENABLED;

        GST_DEBUG_OBJECT (demux, "TrackEnabled: %d",
            (context->flags & GST_MATROSKA_TRACK_ENABLED) ? 1 : 0);
        break;
      }

        /* whether it's the default for this track type */
      case GST_MATROSKA_ID_TRACKFLAGDEFAULT:{
        guint64 num;

        if ((ret = gst_ebml_read_uint (ebml, &id, &num)) != GST_FLOW_OK)
          break;

        if (num)
          context->flags |= GST_MATROSKA_TRACK_DEFAULT;
        else
          context->flags &= ~GST_MATROSKA_TRACK_DEFAULT;

        GST_DEBUG_OBJECT (demux, "TrackDefault: %d",
            (context->flags & GST_MATROSKA_TRACK_ENABLED) ? 1 : 0);
        break;
      }

        /* whether the track must be used during playback */
      case GST_MATROSKA_ID_TRACKFLAGFORCED:{
        guint64 num;

        if ((ret = gst_ebml_read_uint (ebml, &id, &num)) != GST_FLOW_OK)
          break;

        if (num)
          context->flags |= GST_MATROSKA_TRACK_FORCED;
        else
          context->flags &= ~GST_MATROSKA_TRACK_FORCED;

        GST_DEBUG_OBJECT (demux, "TrackForced: %d",
            (context->flags & GST_MATROSKA_TRACK_ENABLED) ? 1 : 0);
        break;
      }

        /* lacing (like MPEG, where blocks don't end/start on frame
         * boundaries) */
      case GST_MATROSKA_ID_TRACKFLAGLACING:{
        guint64 num;

        if ((ret = gst_ebml_read_uint (ebml, &id, &num)) != GST_FLOW_OK)
          break;

        if (num)
          context->flags |= GST_MATROSKA_TRACK_LACING;
        else
          context->flags &= ~GST_MATROSKA_TRACK_LACING;

        GST_DEBUG_OBJECT (demux, "TrackLacing: %d",
            (context->flags & GST_MATROSKA_TRACK_ENABLED) ? 1 : 0);
        break;
      }

        /* default length (in time) of one data block in this track */
      case GST_MATROSKA_ID_TRACKDEFAULTDURATION:{
        guint64 num;

        if ((ret = gst_ebml_read_uint (ebml, &id, &num)) != GST_FLOW_OK)
          break;


        if (num == 0) {
          GST_WARNING_OBJECT (demux, "Invalid TrackDefaultDuration 0");
          break;
        }

        GST_DEBUG_OBJECT (demux, "TrackDefaultDuration: %" G_GUINT64_FORMAT,
            num);
        context->default_duration = num;
        break;
      }

      case GST_MATROSKA_ID_CONTENTENCODINGS:{
        ret = gst_matroska_read_common_read_track_encodings (&demux->common,
            ebml, context);
        break;
      }

      case GST_MATROSKA_ID_TRACKTIMECODESCALE:{
        gdouble num;

        if ((ret = gst_ebml_read_float (ebml, &id, &num)) != GST_FLOW_OK)
          break;

        if (num <= 0.0) {
          GST_WARNING_OBJECT (demux, "Invalid TrackTimeCodeScale %lf", num);
          break;
        }

        GST_DEBUG_OBJECT (demux, "TrackTimeCodeScale: %lf", num);
        context->timecodescale = num;
        break;
      }

      default:
        GST_WARNING ("Unknown TrackEntry subelement 0x%x - ignoring", id);
        /* pass-through */

        /* we ignore these because they're nothing useful (i.e. crap)
         * or simply not implemented yet. */
      case GST_MATROSKA_ID_TRACKMINCACHE:
      case GST_MATROSKA_ID_TRACKMAXCACHE:
      case GST_MATROSKA_ID_MAXBLOCKADDITIONID:
      case GST_MATROSKA_ID_TRACKATTACHMENTLINK:
      case GST_MATROSKA_ID_TRACKOVERLAY:
      case GST_MATROSKA_ID_TRACKTRANSLATE:
      case GST_MATROSKA_ID_TRACKOFFSET:
      case GST_MATROSKA_ID_CODECSETTINGS:
      case GST_MATROSKA_ID_CODECINFOURL:
      case GST_MATROSKA_ID_CODECDOWNLOADURL:
      case GST_MATROSKA_ID_CODECDECODEALL:
        ret = gst_ebml_read_skip (ebml);
        break;
    }
  }

  DEBUG_ELEMENT_STOP (demux, ebml, "TrackEntry", ret);

  /* Decode codec private data if necessary */
  if (context->encodings && context->encodings->len > 0 && context->codec_priv
      && context->codec_priv_size > 0) {
    if (!gst_matroska_decode_data (context->encodings,
            &context->codec_priv, &context->codec_priv_size,
            GST_MATROSKA_TRACK_ENCODING_SCOPE_CODEC_DATA, TRUE)) {
      GST_WARNING_OBJECT (demux, "Decoding codec private data failed");
      ret = GST_FLOW_ERROR;
    }
  }

  if (context->type == 0 || context->codec_id == NULL || (ret != GST_FLOW_OK
          && ret != GST_FLOW_UNEXPECTED)) {
    if (ret == GST_FLOW_OK || ret == GST_FLOW_UNEXPECTED)
      GST_WARNING_OBJECT (ebml, "Unknown stream/codec in track entry header");

    demux->common.num_streams--;
    g_ptr_array_remove_index (demux->common.src, demux->common.num_streams);
    g_assert (demux->common.src->len == demux->common.num_streams);
    if (context) {
      gst_matroska_track_free (context);
    }

    return ret;
  }

  /* now create the GStreamer connectivity */
  switch (context->type) {
    case GST_MATROSKA_TRACK_TYPE_VIDEO:{
      GstMatroskaTrackVideoContext *videocontext =
          (GstMatroskaTrackVideoContext *) context;

      padname = g_strdup_printf ("video_%u", demux->num_v_streams++);
      templ = gst_element_class_get_pad_template (klass, "video_%u");
      caps = gst_matroska_demux_video_caps (videocontext,
          context->codec_id, context->codec_priv,
          context->codec_priv_size, &codec, &riff_fourcc);

      if (codec) {
        list = gst_tag_list_new (GST_TAG_VIDEO_CODEC, codec, NULL);
        g_free (codec);
      }
      break;
    }

    case GST_MATROSKA_TRACK_TYPE_AUDIO:{
      GstMatroskaTrackAudioContext *audiocontext =
          (GstMatroskaTrackAudioContext *) context;

      padname = g_strdup_printf ("audio_%u", demux->num_a_streams++);
      templ = gst_element_class_get_pad_template (klass, "audio_%u");
      caps = gst_matroska_demux_audio_caps (audiocontext,
          context->codec_id, context->codec_priv, context->codec_priv_size,
          &codec, &riff_audio_fmt);

      if (codec) {
        list = gst_tag_list_new (GST_TAG_AUDIO_CODEC, codec, NULL);
        g_free (codec);
      }
      break;
    }

    case GST_MATROSKA_TRACK_TYPE_SUBTITLE:{
      GstMatroskaTrackSubtitleContext *subtitlecontext =
          (GstMatroskaTrackSubtitleContext *) context;

      padname = g_strdup_printf ("subtitle_%u", demux->num_t_streams++);
      templ = gst_element_class_get_pad_template (klass, "subtitle_%u");
      caps = gst_matroska_demux_subtitle_caps (subtitlecontext,
          context->codec_id, context->codec_priv, context->codec_priv_size);
      break;
    }

    case GST_MATROSKA_TRACK_TYPE_COMPLEX:
    case GST_MATROSKA_TRACK_TYPE_LOGO:
    case GST_MATROSKA_TRACK_TYPE_BUTTONS:
    case GST_MATROSKA_TRACK_TYPE_CONTROL:
    default:
      /* we should already have quit by now */
      g_assert_not_reached ();
  }

  if ((context->language == NULL || *context->language == '\0') &&
      (context->type == GST_MATROSKA_TRACK_TYPE_AUDIO ||
          context->type == GST_MATROSKA_TRACK_TYPE_SUBTITLE)) {
    GST_LOG ("stream %d: language=eng (assuming default)", context->index);
    context->language = g_strdup ("eng");
  }

  if (context->language) {
    const gchar *lang;

    if (!list)
      list = gst_tag_list_new_empty ();

    /* Matroska contains ISO 639-2B codes, we want ISO 639-1 */
    lang = gst_tag_get_language_code (context->language);
    gst_tag_list_add (list, GST_TAG_MERGE_REPLACE,
        GST_TAG_LANGUAGE_CODE, (lang) ? lang : context->language, NULL);
  }

  if (caps == NULL) {
    GST_WARNING_OBJECT (demux, "could not determine caps for stream with "
        "codec_id='%s'", context->codec_id);
    switch (context->type) {
      case GST_MATROSKA_TRACK_TYPE_VIDEO:
        caps = gst_caps_new_empty_simple ("video/x-unknown");
        break;
      case GST_MATROSKA_TRACK_TYPE_AUDIO:
        caps = gst_caps_new_empty_simple ("audio/x-unknown");
        break;
      case GST_MATROSKA_TRACK_TYPE_SUBTITLE:
        caps = gst_caps_new_empty_simple ("application/x-subtitle-unknown");
        break;
      case GST_MATROSKA_TRACK_TYPE_COMPLEX:
      default:
        caps = gst_caps_new_empty_simple ("application/x-matroska-unknown");
        break;
    }
    gst_caps_set_simple (caps, "codec-id", G_TYPE_STRING, context->codec_id,
        NULL);

    /* add any unrecognised riff fourcc / audio format, but after codec-id */
    if (context->type == GST_MATROSKA_TRACK_TYPE_AUDIO && riff_audio_fmt != 0)
      gst_caps_set_simple (caps, "format", G_TYPE_INT, riff_audio_fmt, NULL);
    else if (context->type == GST_MATROSKA_TRACK_TYPE_VIDEO && riff_fourcc != 0) {
      gchar *fstr = g_strdup_printf ("%" GST_FOURCC_FORMAT,
          GST_FOURCC_ARGS (riff_fourcc));
      gst_caps_set_simple (caps, "fourcc", G_TYPE_STRING, fstr, NULL);
      g_free (fstr);
    }
  }

  /* the pad in here */
  context->pad = gst_pad_new_from_template (templ, padname);
  context->caps = caps;

  gst_pad_set_event_function (context->pad,
      GST_DEBUG_FUNCPTR (gst_matroska_demux_handle_src_event));
  gst_pad_set_query_function (context->pad,
      GST_DEBUG_FUNCPTR (gst_matroska_demux_handle_src_query));

  GST_INFO_OBJECT (demux, "Adding pad '%s' with caps %" GST_PTR_FORMAT,
      padname, caps);

  context->pending_tags = list;

  gst_pad_set_element_private (context->pad, context);

  gst_pad_use_fixed_caps (context->pad);
  gst_pad_set_active (context->pad, TRUE);
  gst_pad_set_caps (context->pad, context->caps);
  gst_element_add_pad (GST_ELEMENT (demux), context->pad);

  g_free (padname);

  /* tadaah! */
  return ret;
}

static gboolean
gst_matroska_demux_query (GstMatroskaDemux * demux, GstPad * pad,
    GstQuery * query)
{
  gboolean res = FALSE;
  GstMatroskaTrackContext *context = NULL;

  if (pad) {
    context = gst_pad_get_element_private (pad);
  }

  switch (GST_QUERY_TYPE (query)) {
    case GST_QUERY_POSITION:
    {
      GstFormat format;

      gst_query_parse_position (query, &format, NULL);

      if (format == GST_FORMAT_TIME) {
        GST_OBJECT_LOCK (demux);
        if (context)
          gst_query_set_position (query, GST_FORMAT_TIME,
              context->pos - demux->stream_start_time);
        else
          gst_query_set_position (query, GST_FORMAT_TIME,
              demux->common.segment.position - demux->stream_start_time);
        GST_OBJECT_UNLOCK (demux);
      } else if (format == GST_FORMAT_DEFAULT && context
          && context->default_duration) {
        GST_OBJECT_LOCK (demux);
        gst_query_set_position (query, GST_FORMAT_DEFAULT,
            context->pos / context->default_duration);
        GST_OBJECT_UNLOCK (demux);
      } else {
        GST_DEBUG_OBJECT (demux,
            "only position query in TIME and DEFAULT format is supported");
      }

      res = TRUE;
      break;
    }
    case GST_QUERY_DURATION:
    {
      GstFormat format;

      gst_query_parse_duration (query, &format, NULL);

      if (format == GST_FORMAT_TIME) {
        GST_OBJECT_LOCK (demux);
        gst_query_set_duration (query, GST_FORMAT_TIME,
            demux->common.segment.duration);
        GST_OBJECT_UNLOCK (demux);
      } else if (format == GST_FORMAT_DEFAULT && context
          && context->default_duration) {
        GST_OBJECT_LOCK (demux);
        gst_query_set_duration (query, GST_FORMAT_DEFAULT,
            demux->common.segment.duration / context->default_duration);
        GST_OBJECT_UNLOCK (demux);
      } else {
        GST_DEBUG_OBJECT (demux,
            "only duration query in TIME and DEFAULT format is supported");
      }

      res = TRUE;
      break;
    }

    case GST_QUERY_SEEKING:
    {
      GstFormat fmt;

      gst_query_parse_seeking (query, &fmt, NULL, NULL, NULL);
      GST_OBJECT_LOCK (demux);
      if (fmt == GST_FORMAT_TIME) {
        gboolean seekable;

        if (demux->streaming) {
          /* assuming we'll be able to get an index ... */
          seekable = demux->seekable;
        } else {
          seekable = TRUE;
        }

        gst_query_set_seeking (query, GST_FORMAT_TIME, seekable,
            0, demux->common.segment.duration);
        res = TRUE;
      }
      GST_OBJECT_UNLOCK (demux);
      break;
    }
    default:
      res = gst_pad_query_default (pad, (GstObject *) demux, query);
      break;
  }

  return res;
}

static gboolean
gst_matroska_demux_element_query (GstElement * element, GstQuery * query)
{
  return gst_matroska_demux_query (GST_MATROSKA_DEMUX (element), NULL, query);
}

static gboolean
gst_matroska_demux_handle_src_query (GstPad * pad, GstObject * parent,
    GstQuery * query)
{
  GstMatroskaDemux *demux = GST_MATROSKA_DEMUX (parent);

  return gst_matroska_demux_query (demux, pad, query);
}

/* returns FALSE if there are no pads to deliver event to,
 * otherwise TRUE (whatever the outcome of event sending),
 * takes ownership of the passed event! */
static gboolean
gst_matroska_demux_send_event (GstMatroskaDemux * demux, GstEvent * event)
{
  gboolean is_segment;
  gboolean ret = FALSE;
  gint i;

  g_return_val_if_fail (event != NULL, FALSE);

  GST_DEBUG_OBJECT (demux, "Sending event of type %s to all source pads",
      GST_EVENT_TYPE_NAME (event));

  is_segment = (GST_EVENT_TYPE (event) == GST_EVENT_SEGMENT);

  g_assert (demux->common.src->len == demux->common.num_streams);
  for (i = 0; i < demux->common.src->len; i++) {
    GstMatroskaTrackContext *stream;

    stream = g_ptr_array_index (demux->common.src, i);
    gst_event_ref (event);
    gst_pad_push_event (stream->pad, event);
    ret = TRUE;

    /* FIXME: send global tags before stream tags */
    if (G_UNLIKELY (is_segment && stream->pending_tags != NULL)) {
      GST_DEBUG_OBJECT (demux, "Sending pending_tags %p for pad %s:%s : %"
          GST_PTR_FORMAT, stream->pending_tags,
          GST_DEBUG_PAD_NAME (stream->pad), stream->pending_tags);
      gst_pad_push_event (stream->pad,
          gst_event_new_tag (stream->pending_tags));
      stream->pending_tags = NULL;
    }
  }

  if (G_UNLIKELY (is_segment && demux->common.global_tags != NULL)) {
    GstEvent *tag_event;
    gst_tag_list_add (demux->common.global_tags, GST_TAG_MERGE_REPLACE,
        GST_TAG_CONTAINER_FORMAT, "Matroska", NULL);
    GST_DEBUG_OBJECT (demux, "Sending global_tags %p : %" GST_PTR_FORMAT,
        demux->common.global_tags, demux->common.global_tags);

    tag_event = gst_event_new_tag (demux->common.global_tags);

    for (i = 0; i < demux->common.src->len; i++) {
      GstMatroskaTrackContext *stream;

      stream = g_ptr_array_index (demux->common.src, i);
      gst_pad_push_event (stream->pad, gst_event_ref (tag_event));
    }

    gst_event_unref (tag_event);
    demux->common.global_tags = NULL;
  }

  gst_event_unref (event);
  return ret;
}

static gboolean
gst_matroska_demux_element_send_event (GstElement * element, GstEvent * event)
{
  GstMatroskaDemux *demux = GST_MATROSKA_DEMUX (element);
  gboolean res;

  g_return_val_if_fail (event != NULL, FALSE);

  if (GST_EVENT_TYPE (event) == GST_EVENT_SEEK) {
    res = gst_matroska_demux_handle_seek_event (demux, NULL, event);
  } else {
    GST_WARNING_OBJECT (demux, "Unhandled event of type %s",
        GST_EVENT_TYPE_NAME (event));
    res = FALSE;
  }
  gst_event_unref (event);
  return res;
}

static gboolean
gst_matroska_demux_move_to_entry (GstMatroskaDemux * demux,
    GstMatroskaIndex * entry, gboolean reset)
{
  gint i;

  GST_OBJECT_LOCK (demux);

  /* seek (relative to matroska segment) */
  /* position might be invalid; will error when streaming resumes ... */
  demux->common.offset = entry->pos + demux->common.ebml_segment_start;

  GST_DEBUG_OBJECT (demux, "Seeked to offset %" G_GUINT64_FORMAT ", block %d, "
      "time %" GST_TIME_FORMAT, entry->pos + demux->common.ebml_segment_start,
      entry->block, GST_TIME_ARGS (entry->time));

  /* update the time */
  gst_matroska_read_common_reset_streams (&demux->common, entry->time, TRUE);
  demux->common.segment.position = entry->time;
  demux->seek_block = entry->block;
  demux->seek_first = TRUE;
  demux->last_stop_end = GST_CLOCK_TIME_NONE;

  for (i = 0; i < demux->common.src->len; i++) {
    GstMatroskaTrackContext *stream = g_ptr_array_index (demux->common.src, i);

    if (reset) {
      stream->to_offset = G_MAXINT64;
    } else {
      if (stream->from_offset != -1)
        stream->to_offset = stream->from_offset;
    }
    stream->from_offset = -1;
  }

  GST_OBJECT_UNLOCK (demux);

  return TRUE;
}

static gint
gst_matroska_cluster_compare (gint64 * i1, gint64 * i2)
{
  if (*i1 < *i2)
    return -1;
  else if (*i1 > *i2)
    return 1;
  else
    return 0;
}

/* searches for a cluster start from @pos,
 * return GST_FLOW_OK and cluster position in @pos if found */
static GstFlowReturn
gst_matroska_demux_search_cluster (GstMatroskaDemux * demux, gint64 * pos)
{
  gint64 newpos = *pos;
  gint64 orig_offset;
  GstFlowReturn ret = GST_FLOW_OK;
  const guint chunk = 64 * 1024;
  GstBuffer *buf = NULL;
  gpointer data = NULL;
  gsize size;
  guint64 length;
  guint32 id;
  guint needed;

  orig_offset = demux->common.offset;

  GST_LOG_OBJECT (demux, "searching cluster following offset %" G_GINT64_FORMAT,
      *pos);

  if (demux->clusters) {
    gint64 *cpos;

    cpos = gst_util_array_binary_search (demux->clusters->data,
        demux->clusters->len, sizeof (gint64),
        (GCompareDataFunc) gst_matroska_cluster_compare,
        GST_SEARCH_MODE_AFTER, pos, NULL);
    /* sanity check */
    if (cpos) {
      GST_DEBUG_OBJECT (demux,
          "cluster reported at offset %" G_GINT64_FORMAT, *cpos);
      demux->common.offset = *cpos;
      ret = gst_matroska_read_common_peek_id_length_pull (&demux->common,
          GST_ELEMENT_CAST (demux), &id, &length, &needed);
      if (ret == GST_FLOW_OK && id == GST_MATROSKA_ID_CLUSTER) {
        newpos = *cpos;
        goto exit;
      }
    }
  }

  /* read in at newpos and scan for ebml cluster id */
  while (1) {
    GstByteReader reader;
    gint cluster_pos;

    if (buf != NULL) {
      gst_buffer_unmap (buf, data, size);
      gst_buffer_unref (buf);
      buf = NULL;
    }
    ret = gst_pad_pull_range (demux->common.sinkpad, newpos, chunk, &buf);
    if (ret != GST_FLOW_OK)
      break;
    GST_DEBUG_OBJECT (demux, "read buffer size %d at offset %" G_GINT64_FORMAT,
        gst_buffer_get_size (buf), newpos);
    data = gst_buffer_map (buf, &size, NULL, GST_MAP_READ);
    gst_byte_reader_init (&reader, data, size);
  resume:
    cluster_pos = gst_byte_reader_masked_scan_uint32 (&reader, 0xffffffff,
        GST_MATROSKA_ID_CLUSTER, 0, gst_byte_reader_get_remaining (&reader));
    if (cluster_pos >= 0) {
      newpos += cluster_pos;
      /* prepare resuming at next byte */
      gst_byte_reader_skip (&reader, cluster_pos + 1);
      GST_DEBUG_OBJECT (demux,
          "found cluster ebml id at offset %" G_GINT64_FORMAT, newpos);
      /* extra checks whether we really sync'ed to a cluster:
       * - either it is the first and only cluster
       * - either there is a cluster after this one
       * - either cluster length is undefined
       */
      /* ok if first cluster (there may not a subsequent one) */
      if (newpos == demux->first_cluster_offset) {
        GST_DEBUG_OBJECT (demux, "cluster is first cluster -> OK");
        break;
      }
      demux->common.offset = newpos;
      ret = gst_matroska_read_common_peek_id_length_pull (&demux->common,
          GST_ELEMENT_CAST (demux), &id, &length, &needed);
      if (ret != GST_FLOW_OK) {
        GST_DEBUG_OBJECT (demux, "need more data -> continue");
        continue;
      }
      g_assert (id == GST_MATROSKA_ID_CLUSTER);
      GST_DEBUG_OBJECT (demux, "cluster size %" G_GUINT64_FORMAT ", prefix %d",
          length, needed);
      /* ok if undefined length or first cluster */
      if (length == GST_EBML_SIZE_UNKNOWN || length == G_MAXUINT64) {
        GST_DEBUG_OBJECT (demux, "cluster has undefined length -> OK");
        break;
      }
      /* skip cluster */
      demux->common.offset += length + needed;
      ret = gst_matroska_read_common_peek_id_length_pull (&demux->common,
          GST_ELEMENT_CAST (demux), &id, &length, &needed);
      if (ret != GST_FLOW_OK)
        goto resume;
      GST_DEBUG_OBJECT (demux, "next element is %scluster",
          id == GST_MATROSKA_ID_CLUSTER ? "" : "not ");
      if (id == GST_MATROSKA_ID_CLUSTER)
        break;
      /* not ok, resume */
      goto resume;
    } else {
      /* partial cluster id may have been in tail of buffer */
      newpos += MAX (gst_byte_reader_get_remaining (&reader), 4) - 3;
    }
  }

  if (buf) {
    gst_buffer_unmap (buf, data, size);
    gst_buffer_unref (buf);
    buf = NULL;
  }

exit:
  demux->common.offset = orig_offset;
  *pos = newpos;
  return ret;
}

/* bisect and scan through file for cluster starting before @time,
 * returns fake index entry with corresponding info on cluster */
static GstMatroskaIndex *
gst_matroska_demux_search_pos (GstMatroskaDemux * demux, GstClockTime time)
{
  GstMatroskaIndex *entry = NULL;
  GstMatroskaReadState current_state;
  GstClockTime otime, prev_cluster_time, current_cluster_time, cluster_time;
  gint64 opos, newpos, startpos = 0, current_offset;
  gint64 prev_cluster_offset = -1, current_cluster_offset, cluster_offset;
  const guint chunk = 64 * 1024;
  GstBuffer *buf = NULL;
  GstFlowReturn ret;
  guint64 length;
  guint32 id;
  guint needed;

  /* (under)estimate new position, resync using cluster ebml id,
   * and scan forward to appropriate cluster
   * (and re-estimate if need to go backward) */

  prev_cluster_time = GST_CLOCK_TIME_NONE;

  /* store some current state */
  current_state = demux->common.state;
  g_return_val_if_fail (current_state == GST_MATROSKA_READ_STATE_DATA, NULL);

  current_cluster_offset = demux->cluster_offset;
  current_cluster_time = demux->cluster_time;
  current_offset = demux->common.offset;

  demux->common.state = GST_MATROSKA_READ_STATE_SCANNING;

  /* estimate using start and current position */
  GST_OBJECT_LOCK (demux);
  opos = demux->common.offset - demux->common.ebml_segment_start;
  otime = demux->common.segment.position;
  GST_OBJECT_UNLOCK (demux);

  /* avoid division by zero in first estimation below */
  if (otime == 0)
    otime = time;

retry:
  GST_LOG_OBJECT (demux,
      "opos: %" G_GUINT64_FORMAT ", otime: %" GST_TIME_FORMAT ", %"
      GST_TIME_FORMAT " in stream time (start %" GST_TIME_FORMAT "), time %"
      GST_TIME_FORMAT, opos, GST_TIME_ARGS (otime),
      GST_TIME_ARGS (otime - demux->stream_start_time),
      GST_TIME_ARGS (demux->stream_start_time), GST_TIME_ARGS (time));
  newpos =
      gst_util_uint64_scale (opos - demux->common.ebml_segment_start,
      time - demux->stream_start_time,
      otime - demux->stream_start_time) - chunk;
  if (newpos < 0)
    newpos = 0;
  /* favour undershoot */
  newpos = newpos * 90 / 100;
  newpos += demux->common.ebml_segment_start;

  GST_DEBUG_OBJECT (demux,
      "estimated offset for %" GST_TIME_FORMAT ": %" G_GINT64_FORMAT,
      GST_TIME_ARGS (time), newpos);

  /* and at least start scanning before previous scan start to avoid looping */
  startpos = startpos * 90 / 100;
  if (startpos && startpos < newpos)
    newpos = startpos;

  /* read in at newpos and scan for ebml cluster id */
  startpos = newpos;
  while (1) {

    ret = gst_matroska_demux_search_cluster (demux, &newpos);
    if (ret == GST_FLOW_UNEXPECTED) {
      /* heuristic HACK */
      newpos = startpos * 80 / 100;
      GST_DEBUG_OBJECT (demux, "EOS; "
          "new estimated offset for %" GST_TIME_FORMAT ": %" G_GINT64_FORMAT,
          GST_TIME_ARGS (time), newpos);
      startpos = newpos;
      continue;
    } else if (ret != GST_FLOW_OK) {
      goto exit;
    } else {
      break;
    }
  }

  /* then start scanning and parsing for cluster time,
   * re-estimate if overshoot, otherwise next cluster and so on */
  demux->common.offset = newpos;
  demux->cluster_time = cluster_time = GST_CLOCK_TIME_NONE;
  while (1) {
    guint64 cluster_size = 0;

    /* peek and parse some elements */
    ret = gst_matroska_read_common_peek_id_length_pull (&demux->common,
        GST_ELEMENT_CAST (demux), &id, &length, &needed);
    if (ret != GST_FLOW_OK)
      goto error;
    GST_LOG_OBJECT (demux, "Offset %" G_GUINT64_FORMAT ", Element id 0x%x, "
        "size %" G_GUINT64_FORMAT ", needed %d", demux->common.offset, id,
        length, needed);
    ret = gst_matroska_demux_parse_id (demux, id, length, needed);
    if (ret != GST_FLOW_OK)
      goto error;

    if (id == GST_MATROSKA_ID_CLUSTER) {
      cluster_time = GST_CLOCK_TIME_NONE;
      if (length == G_MAXUINT64)
        cluster_size = 0;
      else
        cluster_size = length + needed;
    }
    if (demux->cluster_time != GST_CLOCK_TIME_NONE &&
        cluster_time == GST_CLOCK_TIME_NONE) {
      cluster_time = demux->cluster_time * demux->common.time_scale;
      cluster_offset = demux->cluster_offset;
      GST_DEBUG_OBJECT (demux, "found cluster at offset %" G_GINT64_FORMAT
          " with time %" GST_TIME_FORMAT, cluster_offset,
          GST_TIME_ARGS (cluster_time));
      if (cluster_time > time) {
        GST_DEBUG_OBJECT (demux, "overshot target");
        /* cluster overshoots */
        if (cluster_offset == demux->first_cluster_offset) {
          /* but no prev one */
          GST_DEBUG_OBJECT (demux, "but using first cluster anyway");
          prev_cluster_time = cluster_time;
          prev_cluster_offset = cluster_offset;
          break;
        }
        if (prev_cluster_time != GST_CLOCK_TIME_NONE) {
          /* prev cluster did not overshoot, so prev cluster is target */
          break;
        } else {
          /* re-estimate using this new position info */
          opos = cluster_offset;
          otime = cluster_time;
          goto retry;
        }
      } else {
        /* cluster undershoots, goto next one */
        prev_cluster_time = cluster_time;
        prev_cluster_offset = cluster_offset;
        /* skip cluster if length is defined,
         * otherwise will be skippingly parsed into */
        if (cluster_size) {
          GST_DEBUG_OBJECT (demux, "skipping to next cluster");
          demux->common.offset = cluster_offset + cluster_size;
          demux->cluster_time = GST_CLOCK_TIME_NONE;
        } else {
          GST_DEBUG_OBJECT (demux, "parsing/skipping cluster elements");
        }
      }
    }
    continue;

  error:
    if (ret == GST_FLOW_UNEXPECTED) {
      if (prev_cluster_time != GST_CLOCK_TIME_NONE)
        break;
    }
    goto exit;
  }

  entry = g_new0 (GstMatroskaIndex, 1);
  entry->time = prev_cluster_time;
  entry->pos = prev_cluster_offset - demux->common.ebml_segment_start;
  GST_DEBUG_OBJECT (demux, "simulated index entry; time %" GST_TIME_FORMAT
      ", pos %" G_GUINT64_FORMAT, GST_TIME_ARGS (entry->time), entry->pos);

exit:
  if (buf)
    gst_buffer_unref (buf);

  /* restore some state */
  demux->cluster_offset = current_cluster_offset;
  demux->cluster_time = current_cluster_time;
  demux->common.offset = current_offset;
  demux->common.state = current_state;

  return entry;
}

static gboolean
gst_matroska_demux_handle_seek_event (GstMatroskaDemux * demux,
    GstPad * pad, GstEvent * event)
{
  GstMatroskaIndex *entry = NULL;
  GstMatroskaIndex scan_entry;
  GstSeekFlags flags;
  GstSeekType cur_type, stop_type;
  GstFormat format;
  gboolean flush, keyunit;
  gdouble rate;
  gint64 cur, stop;
  GstMatroskaTrackContext *track = NULL;
  GstSegment seeksegment = { 0, };
  gboolean update = TRUE;

  if (pad)
    track = gst_pad_get_element_private (pad);

  gst_event_parse_seek (event, &rate, &format, &flags, &cur_type, &cur,
      &stop_type, &stop);

  /* we can only seek on time */
  if (format != GST_FORMAT_TIME) {
    GST_DEBUG_OBJECT (demux, "Can only seek on TIME");
    return FALSE;
  }

  /* copy segment, we need this because we still need the old
   * segment when we close the current segment. */
  memcpy (&seeksegment, &demux->common.segment, sizeof (GstSegment));

  if (event) {
    GST_DEBUG_OBJECT (demux, "configuring seek");
    gst_segment_do_seek (&seeksegment, rate, format, flags,
        cur_type, cur, stop_type, stop, &update);
    /* compensate for clip start time */
    if (GST_CLOCK_TIME_IS_VALID (demux->stream_start_time)) {
      seeksegment.position += demux->stream_start_time;
      seeksegment.start += demux->stream_start_time;
      if (GST_CLOCK_TIME_IS_VALID (seeksegment.stop))
        seeksegment.stop += demux->stream_start_time;
      /* note that time should stay at indicated position */
    }
  }

  flush = ! !(flags & GST_SEEK_FLAG_FLUSH);
  keyunit = ! !(flags & GST_SEEK_FLAG_KEY_UNIT);

  GST_DEBUG_OBJECT (demux, "New segment %" GST_SEGMENT_FORMAT, &seeksegment);

  if (!update) {
    /* only have to update some segment,
     * but also still have to honour flush and so on */
    GST_DEBUG_OBJECT (demux, "... no update");
    /* bad goto, bad ... */
    goto next;
  }

  /* check sanity before we start flushing and all that */
  GST_OBJECT_LOCK (demux);
  track = gst_matroska_read_common_get_seek_track (&demux->common, track);
  if ((entry = gst_matroska_read_common_do_index_seek (&demux->common, track,
              seeksegment.position, &demux->seek_index, &demux->seek_entry)) ==
      NULL) {
    /* pull mode without index can scan later on */
    if (demux->common.index || demux->streaming) {
      GST_DEBUG_OBJECT (demux, "No matching seek entry in index");
      GST_OBJECT_UNLOCK (demux);
      return FALSE;
    }
  }
  GST_DEBUG_OBJECT (demux, "Seek position looks sane");
  GST_OBJECT_UNLOCK (demux);

  if (demux->streaming) {
    /* need to seek to cluster start to pick up cluster time */
    /* upstream takes care of flushing and all that
     * ... and segment event handling takes care of the rest */
    return perform_seek_to_offset (demux,
        entry->pos + demux->common.ebml_segment_start);
  }

next:
  if (flush) {
    GST_DEBUG_OBJECT (demux, "Starting flush");
    gst_pad_push_event (demux->common.sinkpad, gst_event_new_flush_start ());
    gst_matroska_demux_send_event (demux, gst_event_new_flush_start ());
  } else {
    GST_DEBUG_OBJECT (demux, "Non-flushing seek, pausing task");
    gst_pad_pause_task (demux->common.sinkpad);
  }
  /* ouch */
  if (!update)
    goto exit;

  /* now grab the stream lock so that streaming cannot continue, for
   * non flushing seeks when the element is in PAUSED this could block
   * forever. */
  GST_DEBUG_OBJECT (demux, "Waiting for streaming to stop");
  GST_PAD_STREAM_LOCK (demux->common.sinkpad);

  /* pull mode without index can do some scanning */
  if (!demux->streaming && !demux->common.index) {
    /* need to stop flushing upstream as we need it next */
    if (flush)
      gst_pad_push_event (demux->common.sinkpad,
          gst_event_new_flush_stop (TRUE));
    entry = gst_matroska_demux_search_pos (demux, seeksegment.position);
    /* keep local copy */
    if (entry) {
      scan_entry = *entry;
      g_free (entry);
      entry = &scan_entry;
    } else {
      GST_DEBUG_OBJECT (demux, "Scan failed to find matching position");
      if (flush)
        gst_matroska_demux_send_event (demux, gst_event_new_flush_stop (TRUE));
      goto seek_error;
    }
  }

  if (keyunit) {
    GST_DEBUG_OBJECT (demux, "seek to key unit, adjusting segment start to %"
        GST_TIME_FORMAT, GST_TIME_ARGS (entry->time));
    seeksegment.start = entry->time;
    seeksegment.position = entry->time;
    seeksegment.time = entry->time - demux->stream_start_time;
  }

exit:
  if (flush) {
    GST_DEBUG_OBJECT (demux, "Stopping flush");
    gst_pad_push_event (demux->common.sinkpad, gst_event_new_flush_stop (TRUE));
    gst_matroska_demux_send_event (demux, gst_event_new_flush_stop (TRUE));
  } else if (demux->segment_running && update) {
    GstSegment segment;
    GST_DEBUG_OBJECT (demux, "Closing currently running segment");

    GST_OBJECT_LOCK (demux);
    if (demux->close_segment)
      gst_event_unref (demux->close_segment);

    segment = demux->common.segment;
    segment.stop = segment.position;
    demux->close_segment = gst_event_new_segment (&segment);
    GST_OBJECT_UNLOCK (demux);
  }

  GST_OBJECT_LOCK (demux);
  /* now update the real segment info */
  GST_DEBUG_OBJECT (demux, "Committing new seek segment");
  memcpy (&demux->common.segment, &seeksegment, sizeof (GstSegment));
  GST_OBJECT_UNLOCK (demux);

  /* update some (segment) state */
  if (update && !gst_matroska_demux_move_to_entry (demux, entry, TRUE))
    goto seek_error;

  /* notify start of new segment */
  if (demux->common.segment.flags & GST_SEEK_FLAG_SEGMENT) {
    GstMessage *msg;

    msg = gst_message_new_segment_start (GST_OBJECT (demux),
        GST_FORMAT_TIME, demux->common.segment.start);
    gst_element_post_message (GST_ELEMENT (demux), msg);
  }

  GST_OBJECT_LOCK (demux);
  if (demux->new_segment)
    gst_event_unref (demux->new_segment);
  /* On port from 0.10, discarded !update (for segment.update) here, FIXME? */
  demux->new_segment = gst_event_new_segment (&demux->common.segment);
  GST_OBJECT_UNLOCK (demux);

  /* restart our task since it might have been stopped when we did the
   * flush. */
  demux->segment_running = TRUE;
  gst_pad_start_task (demux->common.sinkpad,
      (GstTaskFunction) gst_matroska_demux_loop, demux->common.sinkpad);

  /* streaming can continue now */
  GST_PAD_STREAM_UNLOCK (demux->common.sinkpad);

  return TRUE;

seek_error:
  {
    GST_PAD_STREAM_UNLOCK (demux->common.sinkpad);
    GST_ELEMENT_ERROR (demux, STREAM, DEMUX, (NULL), ("Got a seek error"));
    return FALSE;
  }
}

/*
 * Handle whether we can perform the seek event or if we have to let the chain
 * function handle seeks to build the seek indexes first.
 */
static gboolean
gst_matroska_demux_handle_seek_push (GstMatroskaDemux * demux, GstPad * pad,
    GstEvent * event)
{
  GstSeekFlags flags;
  GstSeekType cur_type, stop_type;
  GstFormat format;
  gdouble rate;
  gint64 cur, stop;

  gst_event_parse_seek (event, &rate, &format, &flags, &cur_type, &cur,
      &stop_type, &stop);

  /* sanity checks */

  /* we can only seek on time */
  if (format != GST_FORMAT_TIME) {
    GST_DEBUG_OBJECT (demux, "Can only seek on TIME");
    return FALSE;
  }

  if (stop_type != GST_SEEK_TYPE_NONE && stop != GST_CLOCK_TIME_NONE) {
    GST_DEBUG_OBJECT (demux, "Seek end-time not supported in streaming mode");
    return FALSE;
  }

  if (!(flags & GST_SEEK_FLAG_FLUSH)) {
    GST_DEBUG_OBJECT (demux,
        "Non-flushing seek not supported in streaming mode");
    return FALSE;
  }

  if (flags & GST_SEEK_FLAG_SEGMENT) {
    GST_DEBUG_OBJECT (demux, "Segment seek not supported in streaming mode");
    return FALSE;
  }

  /* check for having parsed index already */
  if (!demux->common.index_parsed) {
    gboolean building_index;
    guint64 offset = 0;

    if (!demux->index_offset) {
      GST_DEBUG_OBJECT (demux, "no index (location); no seek in push mode");
      return FALSE;
    }

    GST_OBJECT_LOCK (demux);
    /* handle the seek event in the chain function */
    demux->common.state = GST_MATROSKA_READ_STATE_SEEK;
    /* no more seek can be issued until state reset to _DATA */

    /* copy the event */
    if (demux->seek_event)
      gst_event_unref (demux->seek_event);
    demux->seek_event = gst_event_ref (event);

    /* set the building_index flag so that only one thread can setup the
     * structures for index seeking. */
    building_index = demux->building_index;
    if (!building_index) {
      demux->building_index = TRUE;
      offset = demux->index_offset;
    }
    GST_OBJECT_UNLOCK (demux);

    if (!building_index) {
      /* seek to the first subindex or legacy index */
      GST_INFO_OBJECT (demux, "Seeking to Cues at %" G_GUINT64_FORMAT, offset);
      return perform_seek_to_offset (demux, offset);
    }

    /* well, we are handling it already */
    return TRUE;
  }

  /* delegate to tweaked regular seek */
  return gst_matroska_demux_handle_seek_event (demux, pad, event);
}

static gboolean
gst_matroska_demux_handle_src_event (GstPad * pad, GstObject * parent,
    GstEvent * event)
{
  GstMatroskaDemux *demux = GST_MATROSKA_DEMUX (parent);
  gboolean res = TRUE;

  switch (GST_EVENT_TYPE (event)) {
    case GST_EVENT_SEEK:
      /* no seeking until we are (safely) ready */
      if (demux->common.state != GST_MATROSKA_READ_STATE_DATA) {
        GST_DEBUG_OBJECT (demux, "not ready for seeking yet");
        return FALSE;
      }
      if (!demux->streaming)
        res = gst_matroska_demux_handle_seek_event (demux, pad, event);
      else
        res = gst_matroska_demux_handle_seek_push (demux, pad, event);
      gst_event_unref (event);
      break;

    case GST_EVENT_QOS:
    {
      GstMatroskaTrackContext *context = gst_pad_get_element_private (pad);
      if (context->type == GST_MATROSKA_TRACK_TYPE_VIDEO) {
        GstMatroskaTrackVideoContext *videocontext =
            (GstMatroskaTrackVideoContext *) context;
        gdouble proportion;
        GstClockTimeDiff diff;
        GstClockTime timestamp;

        gst_event_parse_qos (event, NULL, &proportion, &diff, &timestamp);

        GST_OBJECT_LOCK (demux);
        videocontext->earliest_time = timestamp + diff;
        GST_OBJECT_UNLOCK (demux);
      }
      res = TRUE;
      gst_event_unref (event);
      break;
    }

      /* events we don't need to handle */
    case GST_EVENT_NAVIGATION:
      gst_event_unref (event);
      res = FALSE;
      break;

    case GST_EVENT_LATENCY:
    default:
      res = gst_pad_push_event (demux->common.sinkpad, event);
      break;
  }

  return res;
}

static GstFlowReturn
gst_matroska_demux_seek_to_previous_keyframe (GstMatroskaDemux * demux)
{
  GstFlowReturn ret = GST_FLOW_UNEXPECTED;
  gboolean done = TRUE;
  gint i;

  g_return_val_if_fail (demux->seek_index, GST_FLOW_UNEXPECTED);
  g_return_val_if_fail (demux->seek_entry < demux->seek_index->len,
      GST_FLOW_UNEXPECTED);

  GST_DEBUG_OBJECT (demux, "locating previous keyframe");

  if (!demux->seek_entry) {
    GST_DEBUG_OBJECT (demux, "no earlier index entry");
    goto exit;
  }

  for (i = 0; i < demux->common.src->len; i++) {
    GstMatroskaTrackContext *stream = g_ptr_array_index (demux->common.src, i);

    GST_DEBUG_OBJECT (demux, "segment start %" GST_TIME_FORMAT
        ", stream %d at %" GST_TIME_FORMAT,
        GST_TIME_ARGS (demux->common.segment.start), stream->index,
        GST_TIME_ARGS (stream->from_time));
    if (GST_CLOCK_TIME_IS_VALID (stream->from_time)) {
      if (stream->from_time > demux->common.segment.start) {
        GST_DEBUG_OBJECT (demux, "stream %d not finished yet", stream->index);
        done = FALSE;
      }
    } else {
      /* nothing pushed for this stream;
       * likely seek entry did not start at keyframe, so all was skipped.
       * So we need an earlier entry */
      done = FALSE;
    }
  }

  if (!done) {
    GstMatroskaIndex *entry;

    entry = &g_array_index (demux->seek_index, GstMatroskaIndex,
        --demux->seek_entry);
    if (!gst_matroska_demux_move_to_entry (demux, entry, FALSE))
      goto exit;

    ret = GST_FLOW_OK;
  }

exit:
  return ret;
}

static GstFlowReturn
gst_matroska_demux_parse_tracks (GstMatroskaDemux * demux, GstEbmlRead * ebml)
{
  GstFlowReturn ret = GST_FLOW_OK;
  guint32 id;

  DEBUG_ELEMENT_START (demux, ebml, "Tracks");

  if ((ret = gst_ebml_read_master (ebml, &id)) != GST_FLOW_OK) {
    DEBUG_ELEMENT_STOP (demux, ebml, "Tracks", ret);
    return ret;
  }

  while (ret == GST_FLOW_OK && gst_ebml_read_has_remaining (ebml, 1, TRUE)) {
    if ((ret = gst_ebml_peek_id (ebml, &id)) != GST_FLOW_OK)
      break;

    switch (id) {
        /* one track within the "all-tracks" header */
      case GST_MATROSKA_ID_TRACKENTRY:
        ret = gst_matroska_demux_add_stream (demux, ebml);
        break;

      default:
        ret = gst_matroska_read_common_parse_skip (&demux->common, ebml,
            "Track", id);
        break;
    }
  }
  DEBUG_ELEMENT_STOP (demux, ebml, "Tracks", ret);

  demux->tracks_parsed = TRUE;

  return ret;
}

/*
 * Read signed/unsigned "EBML" numbers.
 * Return: number of bytes processed.
 */

static gint
gst_matroska_ebmlnum_uint (guint8 * data, guint size, guint64 * num)
{
  gint len_mask = 0x80, read = 1, n = 1, num_ffs = 0;
  guint64 total;

  if (size <= 0) {
    return -1;
  }

  total = data[0];
  while (read <= 8 && !(total & len_mask)) {
    read++;
    len_mask >>= 1;
  }
  if (read > 8)
    return -1;

  if ((total &= (len_mask - 1)) == len_mask - 1)
    num_ffs++;
  if (size < read)
    return -1;
  while (n < read) {
    if (data[n] == 0xff)
      num_ffs++;
    total = (total << 8) | data[n];
    n++;
  }

  if (read == num_ffs && total != 0)
    *num = G_MAXUINT64;
  else
    *num = total;

  return read;
}

static gint
gst_matroska_ebmlnum_sint (guint8 * data, guint size, gint64 * num)
{
  guint64 unum;
  gint res;

  /* read as unsigned number first */
  if ((res = gst_matroska_ebmlnum_uint (data, size, &unum)) < 0)
    return -1;

  /* make signed */
  if (unum == G_MAXUINT64)
    *num = G_MAXINT64;
  else
    *num = unum - ((1 << ((7 * res) - 1)) - 1);

  return res;
}

/*
 * Mostly used for subtitles. We add void filler data for each
 * lagging stream to make sure we don't deadlock.
 */

static void
gst_matroska_demux_sync_streams (GstMatroskaDemux * demux)
{
  gint stream_nr;

  GST_OBJECT_LOCK (demux);

  GST_LOG_OBJECT (demux, "Sync to %" GST_TIME_FORMAT,
      GST_TIME_ARGS (demux->common.segment.position));

  g_assert (demux->common.num_streams == demux->common.src->len);
  for (stream_nr = 0; stream_nr < demux->common.src->len; stream_nr++) {
    GstMatroskaTrackContext *context;

    context = g_ptr_array_index (demux->common.src, stream_nr);

    GST_LOG_OBJECT (demux,
        "Checking for resync on stream %d (%" GST_TIME_FORMAT ")", stream_nr,
        GST_TIME_ARGS (context->pos));

    if (G_LIKELY (context->type != GST_MATROSKA_TRACK_TYPE_SUBTITLE)) {
      GST_LOG_OBJECT (demux, "Skipping sync on non-subtitle stream");
      continue;
    }

    /* does it lag? 0.5 seconds is a random threshold...
     * lag need only be considered if we have advanced into requested segment */
    if (GST_CLOCK_TIME_IS_VALID (context->pos) &&
        GST_CLOCK_TIME_IS_VALID (demux->common.segment.position) &&
        demux->common.segment.position > demux->common.segment.start &&
        context->pos + (GST_SECOND / 2) < demux->common.segment.position) {
      gint64 new_start;
      GstSegment segment;
      GstEvent *event;

      new_start = demux->common.segment.position - (GST_SECOND / 2);
      if (GST_CLOCK_TIME_IS_VALID (demux->common.segment.stop))
        new_start = MIN (new_start, demux->common.segment.stop);
      GST_DEBUG_OBJECT (demux,
          "Synchronizing stream %d with others by advancing time " "from %"
          GST_TIME_FORMAT " to %" GST_TIME_FORMAT, stream_nr,
          GST_TIME_ARGS (context->pos), GST_TIME_ARGS (new_start));

      context->pos = new_start;

      /* advance stream time */
      segment = demux->common.segment;
      segment.start = new_start;
      segment.position = new_start;
      event = gst_event_new_segment (&segment);
      GST_OBJECT_UNLOCK (demux);
      gst_pad_push_event (context->pad, event);
      GST_OBJECT_LOCK (demux);
    }
  }

  GST_OBJECT_UNLOCK (demux);
}

static GstFlowReturn
gst_matroska_demux_push_hdr_buf (GstMatroskaDemux * demux,
    GstMatroskaTrackContext * stream, guint8 * data, guint len)
{
  GstFlowReturn ret, cret;
  GstBuffer *header_buf;

  header_buf = gst_buffer_new_wrapped (g_memdup (data, len), len);

  if (stream->set_discont) {
    GST_BUFFER_FLAG_SET (header_buf, GST_BUFFER_FLAG_DISCONT);
    stream->set_discont = FALSE;
  }

  ret = gst_pad_push (stream->pad, header_buf);

  /* combine flows */
  cret = gst_matroska_demux_combine_flows (demux, stream, ret);

  return cret;
}

static GstFlowReturn
gst_matroska_demux_push_flac_codec_priv_data (GstMatroskaDemux * demux,
    GstMatroskaTrackContext * stream)
{
  GstFlowReturn ret;
  guint8 *pdata;
  guint off, len;

  GST_LOG_OBJECT (demux, "priv data size = %u", stream->codec_priv_size);

  pdata = (guint8 *) stream->codec_priv;

  /* need at least 'fLaC' marker + STREAMINFO metadata block */
  if (stream->codec_priv_size < ((4) + (4 + 34))) {
    GST_WARNING_OBJECT (demux, "not enough codec priv data for flac headers");
    return GST_FLOW_ERROR;
  }

  if (memcmp (pdata, "fLaC", 4) != 0) {
    GST_WARNING_OBJECT (demux, "no flac marker at start of stream headers");
    return GST_FLOW_ERROR;
  }

  ret = gst_matroska_demux_push_hdr_buf (demux, stream, pdata, 4);
  if (ret != GST_FLOW_OK)
    return ret;

  off = 4;                      /* skip fLaC marker */
  while (off < stream->codec_priv_size) {
    len = GST_READ_UINT8 (pdata + off + 1) << 16;
    len |= GST_READ_UINT8 (pdata + off + 2) << 8;
    len |= GST_READ_UINT8 (pdata + off + 3);

    GST_DEBUG_OBJECT (demux, "header packet: len=%u bytes, flags=0x%02x",
        len, (guint) pdata[off]);

    ret = gst_matroska_demux_push_hdr_buf (demux, stream, pdata + off, len + 4);
    if (ret != GST_FLOW_OK)
      return ret;

    off += 4 + len;
  }
  return GST_FLOW_OK;
}

static GstFlowReturn
gst_matroska_demux_push_speex_codec_priv_data (GstMatroskaDemux * demux,
    GstMatroskaTrackContext * stream)
{
  GstFlowReturn ret;
  guint8 *pdata = stream->codec_priv;

  GST_LOG_OBJECT (demux, "priv data size = %u", stream->codec_priv_size);

  /* need at least 'fLaC' marker + STREAMINFO metadata block */
  if (stream->codec_priv_size < 80) {
    GST_WARNING_OBJECT (demux, "not enough codec priv data for speex headers");
    return GST_FLOW_ERROR;
  }

  if (memcmp (pdata, "Speex   ", 8) != 0) {
    GST_WARNING_OBJECT (demux, "no Speex marker at start of stream headers");
    return GST_FLOW_ERROR;
  }

  ret = gst_matroska_demux_push_hdr_buf (demux, stream, pdata, 80);
  if (ret != GST_FLOW_OK)
    return ret;

  if (stream->codec_priv_size == 80)
    return ret;
  else
    return gst_matroska_demux_push_hdr_buf (demux, stream, pdata + 80,
        stream->codec_priv_size - 80);
}

static GstFlowReturn
gst_matroska_demux_push_xiph_codec_priv_data (GstMatroskaDemux * demux,
    GstMatroskaTrackContext * stream)
{
  GstFlowReturn ret;
  guint8 *p = stream->codec_priv;
  gint i, offset, num_packets;
  guint *length, last;

  if (stream->codec_priv == NULL || stream->codec_priv_size == 0) {
    GST_ELEMENT_ERROR (demux, STREAM, DEMUX, (NULL),
        ("Missing codec private data for xiph headers, broken file"));
    return GST_FLOW_ERROR;
  }

  /* start of the stream and vorbis audio or theora video, need to
   * send the codec_priv data as first three packets */
  num_packets = p[0] + 1;
  GST_DEBUG_OBJECT (demux, "%u stream headers, total length=%u bytes",
      (guint) num_packets, stream->codec_priv_size);

  length = g_alloca (num_packets * sizeof (guint));
  last = 0;
  offset = 1;

  /* first packets, read length values */
  for (i = 0; i < num_packets - 1; i++) {
    length[i] = 0;
    while (offset < stream->codec_priv_size) {
      length[i] += p[offset];
      if (p[offset++] != 0xff)
        break;
    }
    last += length[i];
  }
  if (offset + last > stream->codec_priv_size)
    return GST_FLOW_ERROR;

  /* last packet is the remaining size */
  length[i] = stream->codec_priv_size - offset - last;

  for (i = 0; i < num_packets; i++) {
    GST_DEBUG_OBJECT (demux, "buffer %d: length=%u bytes", i,
        (guint) length[i]);
    if (offset + length[i] > stream->codec_priv_size)
      return GST_FLOW_ERROR;

    ret =
        gst_matroska_demux_push_hdr_buf (demux, stream, p + offset, length[i]);
    if (ret != GST_FLOW_OK)
      return ret;

    offset += length[i];
  }
  return GST_FLOW_OK;
}

static void
gst_matroska_demux_push_dvd_clut_change_event (GstMatroskaDemux * demux,
    GstMatroskaTrackContext * stream)
{
  gchar *buf, *start;

  g_assert (!strcmp (stream->codec_id, GST_MATROSKA_CODEC_ID_SUBTITLE_VOBSUB));

  if (!stream->codec_priv)
    return;

  /* ideally, VobSub private data should be parsed and stored more convenient
   * elsewhere, but for now, only interested in a small part */

  /* make sure we have terminating 0 */
  buf = g_strndup (stream->codec_priv, stream->codec_priv_size);

  /* just locate and parse palette part */
  start = strstr (buf, "palette:");
  if (start) {
    gint i;
    guint32 clut[16];
    guint32 col;
    guint8 r, g, b, y, u, v;

    start += 8;
    while (g_ascii_isspace (*start))
      start++;
    for (i = 0; i < 16; i++) {
      if (sscanf (start, "%06x", &col) != 1)
        break;
      start += 6;
      while ((*start == ',') || g_ascii_isspace (*start))
        start++;
      /* sigh, need to convert this from vobsub pseudo-RGB to YUV */
      r = (col >> 16) & 0xff;
      g = (col >> 8) & 0xff;
      b = col & 0xff;
      y = CLAMP ((0.1494 * r + 0.6061 * g + 0.2445 * b) * 219 / 255 + 16, 0,
          255);
      u = CLAMP (0.6066 * r - 0.4322 * g - 0.1744 * b + 128, 0, 255);
      v = CLAMP (-0.08435 * r - 0.3422 * g + 0.4266 * b + 128, 0, 255);
      clut[i] = (y << 16) | (u << 8) | v;
    }

    /* got them all without problems; build and send event */
    if (i == 16) {
      GstStructure *s;

      s = gst_structure_new ("application/x-gst-dvd", "event", G_TYPE_STRING,
          "dvd-spu-clut-change", "clut00", G_TYPE_INT, clut[0], "clut01",
          G_TYPE_INT, clut[1], "clut02", G_TYPE_INT, clut[2], "clut03",
          G_TYPE_INT, clut[3], "clut04", G_TYPE_INT, clut[4], "clut05",
          G_TYPE_INT, clut[5], "clut06", G_TYPE_INT, clut[6], "clut07",
          G_TYPE_INT, clut[7], "clut08", G_TYPE_INT, clut[8], "clut09",
          G_TYPE_INT, clut[9], "clut10", G_TYPE_INT, clut[10], "clut11",
          G_TYPE_INT, clut[11], "clut12", G_TYPE_INT, clut[12], "clut13",
          G_TYPE_INT, clut[13], "clut14", G_TYPE_INT, clut[14], "clut15",
          G_TYPE_INT, clut[15], NULL);

      gst_pad_push_event (stream->pad,
          gst_event_new_custom (GST_EVENT_CUSTOM_DOWNSTREAM, s));
    }
  }
  g_free (buf);
}

static GstFlowReturn
gst_matroska_demux_add_mpeg_seq_header (GstElement * element,
    GstMatroskaTrackContext * stream, GstBuffer ** buf)
{
  guint8 *seq_header;
  guint seq_header_len;
  guint32 header, tmp;

  if (stream->codec_state) {
    seq_header = stream->codec_state;
    seq_header_len = stream->codec_state_size;
  } else if (stream->codec_priv) {
    seq_header = stream->codec_priv;
    seq_header_len = stream->codec_priv_size;
  } else {
    return GST_FLOW_OK;
  }

  /* Sequence header only needed for keyframes */
  if (GST_BUFFER_FLAG_IS_SET (*buf, GST_BUFFER_FLAG_DELTA_UNIT))
    return GST_FLOW_OK;

  if (gst_buffer_get_size (*buf) < 4)
    return GST_FLOW_OK;

  gst_buffer_extract (*buf, 0, &tmp, sizeof (guint32));
  header = GUINT32_FROM_BE (tmp);

  /* Sequence start code, if not found prepend */
  if (header != 0x000001b3) {
    GstBuffer *newbuf;

    GST_DEBUG_OBJECT (element, "Prepending MPEG sequence header");

    newbuf = gst_buffer_new_wrapped (g_memdup (seq_header, seq_header_len),
        seq_header_len);

    gst_buffer_copy_into (newbuf, *buf, GST_BUFFER_COPY_TIMESTAMPS |
        GST_BUFFER_COPY_FLAGS | GST_BUFFER_COPY_MEMORY, 0,
        gst_buffer_get_size (*buf));

    gst_buffer_unref (*buf);
    *buf = newbuf;
  }

  return GST_FLOW_OK;
}

static GstFlowReturn
gst_matroska_demux_add_wvpk_header (GstElement * element,
    GstMatroskaTrackContext * stream, GstBuffer ** buf)
{
  GstMatroskaTrackAudioContext *audiocontext =
      (GstMatroskaTrackAudioContext *) stream;
  GstBuffer *newbuf = NULL;
  guint8 *buf_data, *data;
  Wavpack4Header wvh;

  wvh.ck_id[0] = 'w';
  wvh.ck_id[1] = 'v';
  wvh.ck_id[2] = 'p';
  wvh.ck_id[3] = 'k';

  wvh.version = GST_READ_UINT16_LE (stream->codec_priv);
  wvh.track_no = 0;
  wvh.index_no = 0;
  wvh.total_samples = -1;
  wvh.block_index = audiocontext->wvpk_block_index;

  if (audiocontext->channels <= 2) {
    guint32 block_samples, tmp;
    gsize size = gst_buffer_get_size (*buf);

    gst_buffer_extract (*buf, 0, &tmp, sizeof (guint32));
    block_samples = GUINT32_FROM_LE (tmp);
    /* we need to reconstruct the header of the wavpack block */

    /* -20 because ck_size is the size of the wavpack block -8
     * and lace_size is the size of the wavpack block + 12
     * (the three guint32 of the header that already are in the buffer) */
    wvh.ck_size = size + sizeof (Wavpack4Header) - 20;

    /* block_samples, flags and crc are already in the buffer */
    newbuf = gst_buffer_new_allocate (NULL, sizeof (Wavpack4Header) - 12, 0);

    data = gst_buffer_map (newbuf, NULL, NULL, GST_MAP_WRITE);
    data[0] = 'w';
    data[1] = 'v';
    data[2] = 'p';
    data[3] = 'k';
    GST_WRITE_UINT32_LE (data + 4, wvh.ck_size);
    GST_WRITE_UINT16_LE (data + 8, wvh.version);
    GST_WRITE_UINT8 (data + 10, wvh.track_no);
    GST_WRITE_UINT8 (data + 11, wvh.index_no);
    GST_WRITE_UINT32_LE (data + 12, wvh.total_samples);
    GST_WRITE_UINT32_LE (data + 16, wvh.block_index);

    /* Append data from buf: */
    gst_buffer_copy_into (newbuf, *buf, GST_BUFFER_COPY_TIMESTAMPS |
        GST_BUFFER_COPY_FLAGS | GST_BUFFER_COPY_MEMORY, 0, size);

    gst_buffer_unref (*buf);
    *buf = newbuf;
    audiocontext->wvpk_block_index += block_samples;
  } else {
    guint8 *outdata = NULL;
    guint outpos = 0;
    gsize buf_size, size, out_size = 0;
    guint32 block_samples, flags, crc, blocksize;

    buf_data = gst_buffer_map (*buf, &buf_size, NULL, GST_MAP_READ);

    if (buf_size < 4) {
      GST_ERROR_OBJECT (element, "Too small wavpack buffer");
      gst_buffer_unmap (*buf, buf_data, buf_size);
      return GST_FLOW_ERROR;
    }

    data = buf_data;
    size = buf_size;

    block_samples = GST_READ_UINT32_LE (data);
    data += 4;
    size -= 4;

    while (size > 12) {
      flags = GST_READ_UINT32_LE (data);
      data += 4;
      size -= 4;
      crc = GST_READ_UINT32_LE (data);
      data += 4;
      size -= 4;
      blocksize = GST_READ_UINT32_LE (data);
      data += 4;
      size -= 4;

      if (blocksize == 0 || size < blocksize)
        break;

      g_assert ((newbuf == NULL) == (outdata == NULL));

      if (newbuf == NULL) {
        out_size = sizeof (Wavpack4Header) + blocksize;
        newbuf = gst_buffer_new_allocate (NULL, out_size, 0);

        gst_buffer_copy_into (newbuf, *buf,
            GST_BUFFER_COPY_TIMESTAMPS | GST_BUFFER_COPY_FLAGS, 0, -1);

        outpos = 0;
        outdata = gst_buffer_map (newbuf, NULL, NULL, GST_MAP_WRITE);
      } else {
        gst_buffer_unmap (newbuf, outdata, out_size);
        out_size += sizeof (Wavpack4Header) + blocksize;
        gst_buffer_set_size (newbuf, out_size);
        outdata = gst_buffer_map (newbuf, NULL, NULL, GST_MAP_WRITE);
      }

      outdata[outpos] = 'w';
      outdata[outpos + 1] = 'v';
      outdata[outpos + 2] = 'p';
      outdata[outpos + 3] = 'k';
      outpos += 4;

      GST_WRITE_UINT32_LE (outdata + outpos,
          blocksize + sizeof (Wavpack4Header) - 8);
      GST_WRITE_UINT16_LE (outdata + outpos + 4, wvh.version);
      GST_WRITE_UINT8 (outdata + outpos + 6, wvh.track_no);
      GST_WRITE_UINT8 (outdata + outpos + 7, wvh.index_no);
      GST_WRITE_UINT32_LE (outdata + outpos + 8, wvh.total_samples);
      GST_WRITE_UINT32_LE (outdata + outpos + 12, wvh.block_index);
      GST_WRITE_UINT32_LE (outdata + outpos + 16, block_samples);
      GST_WRITE_UINT32_LE (outdata + outpos + 20, flags);
      GST_WRITE_UINT32_LE (outdata + outpos + 24, crc);
      outpos += 28;

      g_memmove (outdata + outpos, data, blocksize);
      outpos += blocksize;
      data += blocksize;
      size -= blocksize;
    }
    gst_buffer_unmap (*buf, buf_data, buf_size);
    gst_buffer_unref (*buf);

    if (newbuf)
      gst_buffer_unmap (newbuf, outdata, out_size);

    *buf = newbuf;
    audiocontext->wvpk_block_index += block_samples;
  }

  return GST_FLOW_OK;
}

/* @text must be null-terminated */
static gboolean
gst_matroska_demux_subtitle_chunk_has_tag (GstElement * element,
    const gchar * text)
{
  gchar *tag;

  /* yes, this might all lead to false positives ... */
  tag = (gchar *) text;
  while ((tag = strchr (tag, '<'))) {
    tag++;
    if (*tag != '\0' && *(tag + 1) == '>') {
      /* some common convenience ones */
      /* maybe any character will do here ? */
      switch (*tag) {
        case 'b':
        case 'i':
        case 'u':
        case 's':
          return TRUE;
        default:
          return FALSE;
      }
    }
  }

  if (strstr (text, "<span"))
    return TRUE;

  return FALSE;
}

static GstFlowReturn
gst_matroska_demux_check_subtitle_buffer (GstElement * element,
    GstMatroskaTrackContext * stream, GstBuffer ** buf)
{
  GstMatroskaTrackSubtitleContext *sub_stream;
  const gchar *encoding;
  GError *err = NULL;
  GstBuffer *newbuf;
  gchar *utf8;
  gpointer data;
  gsize size;

  sub_stream = (GstMatroskaTrackSubtitleContext *) stream;

  data = gst_buffer_map (*buf, &size, NULL, GST_MAP_READ);

  if (!sub_stream->invalid_utf8) {
    if (g_utf8_validate (data, size, NULL)) {
      goto next;
    }
    GST_WARNING_OBJECT (element, "subtitle stream %d is not valid UTF-8, this "
        "is broken according to the matroska specification", stream->num);
    sub_stream->invalid_utf8 = TRUE;
  }

  /* file with broken non-UTF8 subtitle, do the best we can do to fix it */
  encoding = g_getenv ("GST_SUBTITLE_ENCODING");
  if (encoding == NULL || *encoding == '\0') {
    /* if local encoding is UTF-8 and no encoding specified
     * via the environment variable, assume ISO-8859-15 */
    if (g_get_charset (&encoding)) {
      encoding = "ISO-8859-15";
    }
  }

  utf8 = g_convert_with_fallback (data, size, "UTF-8", encoding, (char *) "*",
      NULL, NULL, &err);

  if (err) {
    GST_LOG_OBJECT (element, "could not convert string from '%s' to UTF-8: %s",
        encoding, err->message);
    g_error_free (err);
    g_free (utf8);

    /* invalid input encoding, fall back to ISO-8859-15 (always succeeds) */
    encoding = "ISO-8859-15";
    utf8 = g_convert_with_fallback (data, size, "UTF-8", encoding, (char *) "*",
        NULL, NULL, NULL);
  }

  GST_LOG_OBJECT (element, "converted subtitle text from %s to UTF-8 %s",
      encoding, (err) ? "(using ISO-8859-15 as fallback)" : "");

  if (utf8 == NULL)
    utf8 = g_strdup ("invalid subtitle");

<<<<<<< HEAD
  newbuf = gst_buffer_new_wrapped (utf8, strlen (utf8));
  gst_buffer_copy_into (newbuf, *buf,
      GST_BUFFER_COPY_TIMESTAMPS | GST_BUFFER_COPY_FLAGS, 0, -1);
  gst_buffer_unmap (*buf, data, size);
=======
  newbuf = gst_buffer_new ();
  GST_BUFFER_MALLOCDATA (newbuf) = (guint8 *) utf8;
  GST_BUFFER_DATA (newbuf) = (guint8 *) utf8;
  GST_BUFFER_SIZE (newbuf) = strlen (utf8);
  gst_buffer_copy_metadata (newbuf, *buf, GST_BUFFER_COPY_ALL);
>>>>>>> f18f2389
  gst_buffer_unref (*buf);

  *buf = newbuf;
  data = gst_buffer_map (*buf, &size, NULL, GST_MAP_READ);

next:
<<<<<<< HEAD
  /* caps claim markup text, so we need to escape text,
   * except if text is already markup and then needs no further escaping */
  sub_stream->seen_markup_tag = sub_stream->seen_markup_tag ||
      gst_matroska_demux_subtitle_chunk_has_tag (element, data);

  if (!sub_stream->seen_markup_tag) {
    utf8 = g_markup_escape_text (data, size);

    newbuf = gst_buffer_new_wrapped (utf8, strlen (utf8));
    gst_buffer_copy_into (newbuf, *buf,
        GST_BUFFER_COPY_TIMESTAMPS | GST_BUFFER_COPY_FLAGS, 0, -1);
    gst_buffer_unmap (*buf, data, size);
    gst_buffer_unref (*buf);
=======
>>>>>>> f18f2389

  if (sub_stream->check_markup) {
    /* caps claim markup text, so we need to escape text,
     * except if text is already markup and then needs no further escaping */
    sub_stream->seen_markup_tag = sub_stream->seen_markup_tag ||
        gst_matroska_demux_subtitle_chunk_has_tag (element, data);

    if (!sub_stream->seen_markup_tag) {
      utf8 = g_markup_escape_text (data, size);

      newbuf = gst_buffer_new ();
      GST_BUFFER_MALLOCDATA (newbuf) = (guint8 *) utf8;
      GST_BUFFER_DATA (newbuf) = (guint8 *) utf8;
      GST_BUFFER_SIZE (newbuf) = strlen (utf8);
      gst_buffer_copy_metadata (newbuf, *buf, GST_BUFFER_COPY_ALL);
      gst_buffer_unref (*buf);

      *buf = newbuf;
    }
  }

  return GST_FLOW_OK;
}

static GstFlowReturn
gst_matroska_demux_check_aac (GstElement * element,
    GstMatroskaTrackContext * stream, GstBuffer ** buf)
{
  guint8 data[2];
  guint size;

  gst_buffer_extract (*buf, 0, data, 2);
  size = gst_buffer_get_size (*buf);

  if (size > 2 && data[0] == 0xff && (data[1] >> 4 == 0x0f)) {
    GstCaps *new_caps;
    GstStructure *s;

    /* tss, ADTS data, remove codec_data
     * still assume it is at least parsed */
    new_caps = gst_caps_copy (stream->caps);
    s = gst_caps_get_structure (new_caps, 0);
    g_assert (s);
    gst_structure_remove_field (s, "codec_data");
    gst_caps_replace (&stream->caps, new_caps);
    gst_pad_set_caps (stream->pad, new_caps);
    GST_DEBUG_OBJECT (element, "ADTS AAC audio data; removing codec-data, "
        "new caps: %" GST_PTR_FORMAT, new_caps);
    gst_caps_unref (new_caps);
  }

  /* disable subsequent checking */
  stream->postprocess_frame = NULL;

  return GST_FLOW_OK;
}

static GstBuffer *
gst_matroska_demux_align_buffer (GstMatroskaDemux * demux,
    GstBuffer * buffer, gsize alignment)
{
  gpointer data;
  gsize size;

  data = gst_buffer_map (buffer, &size, NULL, GST_MAP_READ);

  if (size < sizeof (guintptr)) {
    gst_buffer_unmap (buffer, data, size);
    return buffer;
  }

  if (((guintptr) data) & (alignment - 1)) {
    GstBuffer *new_buffer;
    gpointer new_data;

    new_buffer = gst_buffer_new_allocate (NULL,
        gst_buffer_get_size (buffer), alignment);
    /* Copy data "by hand", so ensure alignment is kept: */
    new_data = gst_buffer_map (new_buffer, NULL, NULL, GST_MAP_WRITE);
    memcpy (new_data, data, size);
    gst_buffer_unmap (new_buffer, new_data, -1);
    gst_buffer_copy_into (new_buffer, buffer, GST_BUFFER_COPY_METADATA, 0, -1);
    GST_DEBUG_OBJECT (demux, "We want output aligned on %d, reallocated",
        alignment);

    gst_buffer_unmap (buffer, data, size);
    gst_buffer_unref (buffer);

    return new_buffer;
  }

  gst_buffer_unmap (buffer, data, size);
  return buffer;
}

static GstFlowReturn
gst_matroska_demux_parse_blockgroup_or_simpleblock (GstMatroskaDemux * demux,
    GstEbmlRead * ebml, guint64 cluster_time, guint64 cluster_offset,
    gboolean is_simpleblock)
{
  GstMatroskaTrackContext *stream = NULL;
  GstFlowReturn ret = GST_FLOW_OK;
  gboolean readblock = FALSE;
  guint32 id;
  guint64 block_duration = -1;
  GstBuffer *buf = NULL;
  gpointer buf_data = NULL;
  gsize buf_size;
  gint stream_num = -1, n, laces = 0;
  guint size = 0;
  gint *lace_size = NULL;
  gint64 time = 0;
  gint flags = 0;
  gint64 referenceblock = 0;
  gint64 offset;

  offset = gst_ebml_read_get_offset (ebml);

  while (ret == GST_FLOW_OK && gst_ebml_read_has_remaining (ebml, 1, TRUE)) {
    if (!is_simpleblock) {
      if ((ret = gst_ebml_peek_id (ebml, &id)) != GST_FLOW_OK) {
        goto data_error;
      }
    } else {
      id = GST_MATROSKA_ID_SIMPLEBLOCK;
    }

    switch (id) {
        /* one block inside the group. Note, block parsing is one
         * of the harder things, so this code is a bit complicated.
         * See http://www.matroska.org/ for documentation. */
      case GST_MATROSKA_ID_SIMPLEBLOCK:
      case GST_MATROSKA_ID_BLOCK:
      {
        guint64 num;
        guint8 *data;

        if (buf) {
          gst_buffer_unmap (buf, buf_data, buf_size);
          gst_buffer_unref (buf);
          buf = NULL;
        }
        if ((ret = gst_ebml_read_buffer (ebml, &id, &buf)) != GST_FLOW_OK)
          break;

        buf_data = gst_buffer_map (buf, &buf_size, NULL, GST_MAP_READ);
        data = buf_data;
        size = buf_size;

        /* first byte(s): blocknum */
        if ((n = gst_matroska_ebmlnum_uint (data, size, &num)) < 0)
          goto data_error;
        data += n;
        size -= n;

        /* fetch stream from num */
        stream_num = gst_matroska_read_common_stream_from_num (&demux->common,
            num);
        if (G_UNLIKELY (size < 3)) {
          GST_WARNING_OBJECT (demux, "Invalid size %u", size);
          /* non-fatal, try next block(group) */
          ret = GST_FLOW_OK;
          goto done;
        } else if (G_UNLIKELY (stream_num < 0 ||
                stream_num >= demux->common.num_streams)) {
          /* let's not give up on a stray invalid track number */
          GST_WARNING_OBJECT (demux,
              "Invalid stream %d for track number %" G_GUINT64_FORMAT
              "; ignoring block", stream_num, num);
          goto done;
        }

        stream = g_ptr_array_index (demux->common.src, stream_num);

        /* time (relative to cluster time) */
        time = ((gint16) GST_READ_UINT16_BE (data));
        data += 2;
        size -= 2;
        flags = GST_READ_UINT8 (data);
        data += 1;
        size -= 1;

        GST_LOG_OBJECT (demux, "time %" G_GUINT64_FORMAT ", flags %d", time,
            flags);

        switch ((flags & 0x06) >> 1) {
          case 0x0:            /* no lacing */
            laces = 1;
            lace_size = g_new (gint, 1);
            lace_size[0] = size;
            break;

          case 0x1:            /* xiph lacing */
          case 0x2:            /* fixed-size lacing */
          case 0x3:            /* EBML lacing */
            if (size == 0)
              goto invalid_lacing;
            laces = GST_READ_UINT8 (data) + 1;
            data += 1;
            size -= 1;
            lace_size = g_new0 (gint, laces);

            switch ((flags & 0x06) >> 1) {
              case 0x1:        /* xiph lacing */  {
                guint temp, total = 0;

                for (n = 0; ret == GST_FLOW_OK && n < laces - 1; n++) {
                  while (1) {
                    if (size == 0)
                      goto invalid_lacing;
                    temp = GST_READ_UINT8 (data);
                    lace_size[n] += temp;
                    data += 1;
                    size -= 1;
                    if (temp != 0xff)
                      break;
                  }
                  total += lace_size[n];
                }
                lace_size[n] = size - total;
                break;
              }

              case 0x2:        /* fixed-size lacing */
                for (n = 0; n < laces; n++)
                  lace_size[n] = size / laces;
                break;

              case 0x3:        /* EBML lacing */  {
                guint total;

                if ((n = gst_matroska_ebmlnum_uint (data, size, &num)) < 0)
                  goto data_error;
                data += n;
                size -= n;
                total = lace_size[0] = num;
                for (n = 1; ret == GST_FLOW_OK && n < laces - 1; n++) {
                  gint64 snum;
                  gint r;

                  if ((r = gst_matroska_ebmlnum_sint (data, size, &snum)) < 0)
                    goto data_error;
                  data += r;
                  size -= r;
                  lace_size[n] = lace_size[n - 1] + snum;
                  total += lace_size[n];
                }
                if (n < laces)
                  lace_size[n] = size - total;
                break;
              }
            }
            break;
        }

        if (stream->send_xiph_headers) {
          ret = gst_matroska_demux_push_xiph_codec_priv_data (demux, stream);
          stream->send_xiph_headers = FALSE;
        }

        if (stream->send_flac_headers) {
          ret = gst_matroska_demux_push_flac_codec_priv_data (demux, stream);
          stream->send_flac_headers = FALSE;
        }

        if (stream->send_speex_headers) {
          ret = gst_matroska_demux_push_speex_codec_priv_data (demux, stream);
          stream->send_speex_headers = FALSE;
        }

        if (stream->send_dvd_event) {
          gst_matroska_demux_push_dvd_clut_change_event (demux, stream);
          /* FIXME: should we send this event again after (flushing) seek ? */
          stream->send_dvd_event = FALSE;
        }

        if (ret != GST_FLOW_OK)
          break;

        readblock = TRUE;
        break;
      }

      case GST_MATROSKA_ID_BLOCKDURATION:{
        ret = gst_ebml_read_uint (ebml, &id, &block_duration);
        GST_DEBUG_OBJECT (demux, "BlockDuration: %" G_GUINT64_FORMAT,
            block_duration);
        break;
      }

      case GST_MATROSKA_ID_REFERENCEBLOCK:{
        ret = gst_ebml_read_sint (ebml, &id, &referenceblock);
        GST_DEBUG_OBJECT (demux, "ReferenceBlock: %" G_GINT64_FORMAT,
            referenceblock);
        break;
      }

      case GST_MATROSKA_ID_CODECSTATE:{
        guint8 *data;
        guint64 data_len = 0;

        if ((ret =
                gst_ebml_read_binary (ebml, &id, &data,
                    &data_len)) != GST_FLOW_OK)
          break;

        if (G_UNLIKELY (stream == NULL)) {
          GST_WARNING_OBJECT (demux,
              "Unexpected CodecState subelement - ignoring");
          break;
        }

        g_free (stream->codec_state);
        stream->codec_state = data;
        stream->codec_state_size = data_len;

        /* Decode if necessary */
        if (stream->encodings && stream->encodings->len > 0
            && stream->codec_state && stream->codec_state_size > 0) {
          if (!gst_matroska_decode_data (stream->encodings,
                  &stream->codec_state, &stream->codec_state_size,
                  GST_MATROSKA_TRACK_ENCODING_SCOPE_CODEC_DATA, TRUE)) {
            GST_WARNING_OBJECT (demux, "Decoding codec state failed");
          }
        }

        GST_DEBUG_OBJECT (demux, "CodecState of %u bytes",
            stream->codec_state_size);
        break;
      }

      default:
        ret = gst_matroska_read_common_parse_skip (&demux->common, ebml,
            "BlockGroup", id);
        break;

      case GST_MATROSKA_ID_BLOCKVIRTUAL:
      case GST_MATROSKA_ID_BLOCKADDITIONS:
      case GST_MATROSKA_ID_REFERENCEPRIORITY:
      case GST_MATROSKA_ID_REFERENCEVIRTUAL:
      case GST_MATROSKA_ID_SLICES:
        GST_DEBUG_OBJECT (demux,
            "Skipping BlockGroup subelement 0x%x - ignoring", id);
        ret = gst_ebml_read_skip (ebml);
        break;
    }

    if (is_simpleblock)
      break;
  }

  /* reading a number or so could have failed */
  if (ret != GST_FLOW_OK)
    goto data_error;

  if (ret == GST_FLOW_OK && readblock) {
    guint64 duration = 0;
    gint64 lace_time = 0;
    gboolean delta_unit;

    stream = g_ptr_array_index (demux->common.src, stream_num);

    if (cluster_time != GST_CLOCK_TIME_NONE) {
      /* FIXME: What to do with negative timestamps? Give timestamp 0 or -1?
       * Drop unless the lace contains timestamp 0? */
      if (time < 0 && (-time) > cluster_time) {
        lace_time = 0;
      } else {
        if (stream->timecodescale == 1.0)
          lace_time = (cluster_time + time) * demux->common.time_scale;
        else
          lace_time =
              gst_util_guint64_to_gdouble ((cluster_time + time) *
              demux->common.time_scale) * stream->timecodescale;
      }
    } else {
      lace_time = GST_CLOCK_TIME_NONE;
    }

    /* need to refresh segment info ASAP */
    if (GST_CLOCK_TIME_IS_VALID (lace_time) && demux->need_segment) {
      GstSegment *segment = &demux->common.segment;
      guint64 segment_duration = 0;

      GST_DEBUG_OBJECT (demux,
          "generating segment starting at %" GST_TIME_FORMAT,
          GST_TIME_ARGS (lace_time));
      if (!GST_CLOCK_TIME_IS_VALID (demux->stream_start_time)) {
        demux->stream_start_time = lace_time;
        GST_DEBUG_OBJECT (demux,
            "Setting stream start time to %" GST_TIME_FORMAT,
            GST_TIME_ARGS (lace_time));
      }
      if (GST_CLOCK_TIME_IS_VALID (segment->stop))
        segment_duration = segment->stop - segment->start;
      else if (GST_CLOCK_TIME_IS_VALID (segment->position))
        segment_duration = segment->position - segment->start;
      segment->base += segment_duration / fabs (segment->rate);
      segment->start = lace_time;
      segment->stop = GST_CLOCK_TIME_NONE;
      segment->position = lace_time - demux->stream_start_time;
      /* now convey our segment notion downstream */
      gst_matroska_demux_send_event (demux, gst_event_new_segment (segment));
      demux->need_segment = FALSE;
    }

    if (block_duration != -1) {
      if (stream->timecodescale == 1.0)
        duration = gst_util_uint64_scale (block_duration,
            demux->common.time_scale, 1);
      else
        duration =
            gst_util_gdouble_to_guint64 (gst_util_guint64_to_gdouble
            (gst_util_uint64_scale (block_duration, demux->common.time_scale,
                    1)) * stream->timecodescale);
    } else if (stream->default_duration) {
      duration = stream->default_duration * laces;
    }
    /* else duration is diff between timecode of this and next block */

    /* For SimpleBlock, look at the keyframe bit in flags. Otherwise,
       a ReferenceBlock implies that this is not a keyframe. In either
       case, it only makes sense for video streams. */
    delta_unit = stream->type == GST_MATROSKA_TRACK_TYPE_VIDEO &&
        ((is_simpleblock && !(flags & 0x80)) || referenceblock);

    if (delta_unit && stream->set_discont) {
      /* When doing seeks or such, we need to restart on key frames or
       * decoders might choke. */
      GST_DEBUG_OBJECT (demux, "skipping delta unit");
      goto done;
    }

    for (n = 0; n < laces; n++) {
      GstBuffer *sub;

      if (G_UNLIKELY (lace_size[n] > size)) {
        GST_WARNING_OBJECT (demux, "Invalid lace size");
        break;
      }

      /* QoS for video track with an index. the assumption is that
         index entries point to keyframes, but if that is not true we
         will instad skip until the next keyframe. */
      if (GST_CLOCK_TIME_IS_VALID (lace_time) &&
          stream->type == GST_MATROSKA_TRACK_TYPE_VIDEO &&
          stream->index_table && demux->common.segment.rate > 0.0) {
        GstMatroskaTrackVideoContext *videocontext =
            (GstMatroskaTrackVideoContext *) stream;
        GstClockTime earliest_time;
        GstClockTime earliest_stream_time;

        GST_OBJECT_LOCK (demux);
        earliest_time = videocontext->earliest_time;
        GST_OBJECT_UNLOCK (demux);
        earliest_stream_time = gst_segment_to_position (&demux->common.segment,
            GST_FORMAT_TIME, earliest_time);

        if (GST_CLOCK_TIME_IS_VALID (lace_time) &&
            GST_CLOCK_TIME_IS_VALID (earliest_stream_time) &&
            lace_time <= earliest_stream_time) {
          /* find index entry (keyframe) <= earliest_stream_time */
          GstMatroskaIndex *entry =
              gst_util_array_binary_search (stream->index_table->data,
              stream->index_table->len, sizeof (GstMatroskaIndex),
              (GCompareDataFunc) gst_matroska_index_seek_find,
              GST_SEARCH_MODE_BEFORE, &earliest_stream_time, NULL);

          /* if that entry (keyframe) is after the current the current
             buffer, we can skip pushing (and thus decoding) all
             buffers until that keyframe. */
          if (entry && GST_CLOCK_TIME_IS_VALID (entry->time) &&
              entry->time > lace_time) {
            GST_LOG_OBJECT (demux, "Skipping lace before late keyframe");
            stream->set_discont = TRUE;
            goto next_lace;
          }
        }
      }

      sub = gst_buffer_copy_region (buf, GST_BUFFER_COPY_ALL,
          gst_buffer_get_size (buf) - size, lace_size[n]);
      GST_DEBUG_OBJECT (demux, "created subbuffer %p", sub);

      if (delta_unit)
        GST_BUFFER_FLAG_SET (sub, GST_BUFFER_FLAG_DELTA_UNIT);
      else
        GST_BUFFER_FLAG_UNSET (sub, GST_BUFFER_FLAG_DELTA_UNIT);

      if (stream->encodings != NULL && stream->encodings->len > 0)
        sub = gst_matroska_decode_buffer (stream, sub);

      if (sub == NULL) {
        GST_WARNING_OBJECT (demux, "Decoding buffer failed");
        goto next_lace;
      }

      GST_BUFFER_TIMESTAMP (sub) = lace_time;

      if (GST_CLOCK_TIME_IS_VALID (lace_time)) {
        GstClockTime last_stop_end;

        /* Check if this stream is after segment stop */
        if (GST_CLOCK_TIME_IS_VALID (demux->common.segment.stop) &&
            lace_time >= demux->common.segment.stop) {
          GST_DEBUG_OBJECT (demux,
              "Stream %d after segment stop %" GST_TIME_FORMAT, stream->index,
              GST_TIME_ARGS (demux->common.segment.stop));
          gst_buffer_unref (sub);
          goto eos;
        }
        if (offset >= stream->to_offset) {
          GST_DEBUG_OBJECT (demux, "Stream %d after playback section",
              stream->index);
          gst_buffer_unref (sub);
          goto eos;
        }

        /* handle gaps, e.g. non-zero start-time, or an cue index entry
         * that landed us with timestamps not quite intended */
        GST_OBJECT_LOCK (demux);
        if (demux->max_gap_time &&
            GST_CLOCK_TIME_IS_VALID (demux->last_stop_end) &&
            demux->common.segment.rate > 0.0) {
          GstClockTimeDiff diff;

          /* only send segments with increasing start times,
           * otherwise if these go back and forth downstream (sinks) increase
           * accumulated time and running_time */
          diff = GST_CLOCK_DIFF (demux->last_stop_end, lace_time);
          if (diff > 0 && diff > demux->max_gap_time
              && lace_time > demux->common.segment.start
              && (!GST_CLOCK_TIME_IS_VALID (demux->common.segment.stop)
                  || lace_time < demux->common.segment.stop)) {
            GstSegment segment;
            GstEvent *event1, *event2;
            GST_DEBUG_OBJECT (demux,
                "Gap of %" G_GINT64_FORMAT " ns detected in"
                "stream %d (%" GST_TIME_FORMAT " -> %" GST_TIME_FORMAT "). "
                "Sending updated SEGMENT events", diff,
                stream->index, GST_TIME_ARGS (stream->pos),
                GST_TIME_ARGS (lace_time));
            /* send segment events such that the gap is not accounted in
             * segment base time, hence running_time */
            /* close ahead of gap */
            segment = demux->common.segment;
            segment.start = demux->last_stop_end;
            segment.stop = demux->last_stop_end;
            segment.position = demux->last_stop_end;
            event1 = gst_event_new_segment (&segment);
            /* skip gap */
            segment.start = lace_time;
            segment.stop = demux->common.segment.stop;
            segment.position = lace_time;
            event2 = gst_event_new_segment (&segment);
            GST_OBJECT_UNLOCK (demux);
            gst_matroska_demux_send_event (demux, event1);
            gst_matroska_demux_send_event (demux, event2);
            GST_OBJECT_LOCK (demux);
            /* align segment view with downstream,
             * prevents double-counting base time when closing segment */
            /* FIXME: in 0.10, the segment base/accum got updated here, but
             * maybe we don't need that because of the double accounting
             * mentioned above? */
            demux->common.segment = segment;
          }
        }

        if (!GST_CLOCK_TIME_IS_VALID (demux->common.segment.position)
            || demux->common.segment.position < lace_time) {
          demux->common.segment.position = lace_time;
        }
        GST_OBJECT_UNLOCK (demux);

        last_stop_end = lace_time;
        if (duration) {
          GST_BUFFER_DURATION (sub) = duration / laces;
          last_stop_end += GST_BUFFER_DURATION (sub);
        }

        if (!GST_CLOCK_TIME_IS_VALID (demux->last_stop_end) ||
            demux->last_stop_end < last_stop_end)
          demux->last_stop_end = last_stop_end;

        GST_OBJECT_LOCK (demux);
        if (demux->common.segment.duration == -1 ||
            demux->common.segment.duration <
            lace_time - demux->stream_start_time) {
          demux->common.segment.duration =
              last_stop_end - demux->stream_start_time;
          GST_OBJECT_UNLOCK (demux);
          gst_element_post_message (GST_ELEMENT_CAST (demux),
              gst_message_new_duration (GST_OBJECT_CAST (demux),
                  GST_FORMAT_TIME, GST_CLOCK_TIME_NONE));
        } else {
          GST_OBJECT_UNLOCK (demux);
        }
      }

      stream->pos = lace_time;

      gst_matroska_demux_sync_streams (demux);

      if (stream->set_discont) {
        GST_DEBUG_OBJECT (demux, "marking DISCONT");
        GST_BUFFER_FLAG_SET (sub, GST_BUFFER_FLAG_DISCONT);
        stream->set_discont = FALSE;
      }

      /* reverse playback book-keeping */
      if (!GST_CLOCK_TIME_IS_VALID (stream->from_time))
        stream->from_time = lace_time;
      if (stream->from_offset == -1)
        stream->from_offset = offset;

      GST_DEBUG_OBJECT (demux,
          "Pushing lace %d, data of size %d for stream %d, time=%"
          GST_TIME_FORMAT " and duration=%" GST_TIME_FORMAT, n,
          gst_buffer_get_size (sub), stream_num,
          GST_TIME_ARGS (GST_BUFFER_TIMESTAMP (sub)),
          GST_TIME_ARGS (GST_BUFFER_DURATION (sub)));

      if (demux->common.element_index) {
        if (stream->index_writer_id == -1)
          gst_index_get_writer_id (demux->common.element_index,
              GST_OBJECT (stream->pad), &stream->index_writer_id);

        GST_LOG_OBJECT (demux, "adding association %" GST_TIME_FORMAT "-> %"
            G_GUINT64_FORMAT " for writer id %d",
            GST_TIME_ARGS (GST_BUFFER_TIMESTAMP (sub)), cluster_offset,
            stream->index_writer_id);
        gst_index_add_association (demux->common.element_index,
            stream->index_writer_id, GST_BUFFER_FLAG_IS_SET (sub,
                GST_BUFFER_FLAG_DELTA_UNIT) ? 0 : GST_ASSOCIATION_FLAG_KEY_UNIT,
            GST_FORMAT_TIME, GST_BUFFER_TIMESTAMP (sub), GST_FORMAT_BYTES,
            cluster_offset, NULL);
      }

      /* Postprocess the buffers depending on the codec used */
      if (stream->postprocess_frame) {
        GST_LOG_OBJECT (demux, "running post process");
        ret = stream->postprocess_frame (GST_ELEMENT (demux), stream, &sub);
      }

      /* At this point, we have a sub-buffer pointing at data within a larger
         buffer. This data might not be aligned with anything. If the data is
         raw samples though, we want it aligned to the raw type (eg, 4 bytes
         for 32 bit samples, etc), or bad things will happen downstream as
         elements typically assume minimal alignment.
         Therefore, create an aligned copy if necessary. */
      g_assert (stream->alignment <= G_MEM_ALIGN);
      sub = gst_matroska_demux_align_buffer (demux, sub, stream->alignment);

      ret = gst_pad_push (stream->pad, sub);
      if (demux->common.segment.rate < 0) {
        if (lace_time > demux->common.segment.stop
            && ret == GST_FLOW_UNEXPECTED) {
          /* In reverse playback we can get a GST_FLOW_UNEXPECTED when
           * we are at the end of the segment, so we just need to jump
           * back to the previous section. */
          GST_DEBUG_OBJECT (demux, "downstream has reached end of segment");
          ret = GST_FLOW_OK;
        }
      }
      /* combine flows */
      ret = gst_matroska_demux_combine_flows (demux, stream, ret);

    next_lace:
      size -= lace_size[n];
      if (lace_time != GST_CLOCK_TIME_NONE && duration)
        lace_time += duration / laces;
      else
        lace_time = GST_CLOCK_TIME_NONE;
    }
  }

done:
  if (buf) {
    gst_buffer_unmap (buf, buf_data, buf_size);
    gst_buffer_unref (buf);
  }
  g_free (lace_size);

  return ret;

  /* EXITS */
eos:
  {
    stream->eos = TRUE;
    ret = GST_FLOW_OK;
    /* combine flows */
    ret = gst_matroska_demux_combine_flows (demux, stream, ret);
    goto done;
  }
invalid_lacing:
  {
    GST_ELEMENT_WARNING (demux, STREAM, DEMUX, (NULL), ("Invalid lacing size"));
    /* non-fatal, try next block(group) */
    ret = GST_FLOW_OK;
    goto done;
  }
data_error:
  {
    GST_ELEMENT_WARNING (demux, STREAM, DEMUX, (NULL), ("Data error"));
    /* non-fatal, try next block(group) */
    ret = GST_FLOW_OK;
    goto done;
  }
}

/* return FALSE if block(group) should be skipped (due to a seek) */
static inline gboolean
gst_matroska_demux_seek_block (GstMatroskaDemux * demux)
{
  if (G_UNLIKELY (demux->seek_block)) {
    if (!(--demux->seek_block)) {
      return TRUE;
    } else {
      GST_LOG_OBJECT (demux, "should skip block due to seek");
      return FALSE;
    }
  } else {
    return TRUE;
  }
}

static GstFlowReturn
gst_matroska_demux_parse_contents_seekentry (GstMatroskaDemux * demux,
    GstEbmlRead * ebml)
{
  GstFlowReturn ret;
  guint64 seek_pos = (guint64) - 1;
  guint32 seek_id = 0;
  guint32 id;

  DEBUG_ELEMENT_START (demux, ebml, "Seek");

  if ((ret = gst_ebml_read_master (ebml, &id)) != GST_FLOW_OK) {
    DEBUG_ELEMENT_STOP (demux, ebml, "Seek", ret);
    return ret;
  }

  while (ret == GST_FLOW_OK && gst_ebml_read_has_remaining (ebml, 1, TRUE)) {
    if ((ret = gst_ebml_peek_id (ebml, &id)) != GST_FLOW_OK)
      break;

    switch (id) {
      case GST_MATROSKA_ID_SEEKID:
      {
        guint64 t;

        if ((ret = gst_ebml_read_uint (ebml, &id, &t)) != GST_FLOW_OK)
          break;

        GST_DEBUG_OBJECT (demux, "SeekID: %" G_GUINT64_FORMAT, t);
        seek_id = t;
        break;
      }

      case GST_MATROSKA_ID_SEEKPOSITION:
      {
        guint64 t;

        if ((ret = gst_ebml_read_uint (ebml, &id, &t)) != GST_FLOW_OK)
          break;

        if (t > G_MAXINT64) {
          GST_WARNING_OBJECT (demux,
              "Too large SeekPosition %" G_GUINT64_FORMAT, t);
          break;
        }

        GST_DEBUG_OBJECT (demux, "SeekPosition: %" G_GUINT64_FORMAT, t);
        seek_pos = t;
        break;
      }

      default:
        ret = gst_matroska_read_common_parse_skip (&demux->common, ebml,
            "SeekHead", id);
        break;
    }
  }

  if (ret != GST_FLOW_OK && ret != GST_FLOW_UNEXPECTED)
    return ret;

  if (!seek_id || seek_pos == (guint64) - 1) {
    GST_WARNING_OBJECT (demux, "Incomplete seekhead entry (0x%x/%"
        G_GUINT64_FORMAT ")", seek_id, seek_pos);
    return GST_FLOW_OK;
  }

  switch (seek_id) {
    case GST_MATROSKA_ID_SEEKHEAD:
    {
    }
    case GST_MATROSKA_ID_CUES:
    case GST_MATROSKA_ID_TAGS:
    case GST_MATROSKA_ID_TRACKS:
    case GST_MATROSKA_ID_SEGMENTINFO:
    case GST_MATROSKA_ID_ATTACHMENTS:
    case GST_MATROSKA_ID_CHAPTERS:
    {
      guint64 before_pos, length;
      guint needed;

      /* remember */
      length = gst_matroska_read_common_get_length (&demux->common);
      before_pos = demux->common.offset;

      if (length == (guint64) - 1) {
        GST_DEBUG_OBJECT (demux, "no upstream length, skipping SeakHead entry");
        break;
      }

      /* check for validity */
      if (seek_pos + demux->common.ebml_segment_start + 12 >= length) {
        GST_WARNING_OBJECT (demux,
            "SeekHead reference lies outside file!" " (%"
            G_GUINT64_FORMAT "+%" G_GUINT64_FORMAT "+12 >= %"
            G_GUINT64_FORMAT ")", seek_pos, demux->common.ebml_segment_start,
            length);
        break;
      }

      /* only pick up index location when streaming */
      if (demux->streaming) {
        if (seek_id == GST_MATROSKA_ID_CUES) {
          demux->index_offset = seek_pos + demux->common.ebml_segment_start;
          GST_DEBUG_OBJECT (demux, "Cues located at offset %" G_GUINT64_FORMAT,
              demux->index_offset);
        }
        break;
      }

      /* seek */
      demux->common.offset = seek_pos + demux->common.ebml_segment_start;

      /* check ID */
      if ((ret = gst_matroska_read_common_peek_id_length_pull (&demux->common,
                  GST_ELEMENT_CAST (demux), &id, &length, &needed)) !=
          GST_FLOW_OK)
        goto finish;

      if (id != seek_id) {
        GST_WARNING_OBJECT (demux,
            "We looked for ID=0x%x but got ID=0x%x (pos=%" G_GUINT64_FORMAT ")",
            seek_id, id, seek_pos + demux->common.ebml_segment_start);
      } else {
        /* now parse */
        ret = gst_matroska_demux_parse_id (demux, id, length, needed);
      }

    finish:
      /* seek back */
      demux->common.offset = before_pos;
      break;
    }

    case GST_MATROSKA_ID_CLUSTER:
    {
      guint64 pos = seek_pos + demux->common.ebml_segment_start;

      GST_LOG_OBJECT (demux, "Cluster position");
      if (G_UNLIKELY (!demux->clusters))
        demux->clusters = g_array_sized_new (TRUE, TRUE, sizeof (guint64), 100);
      g_array_append_val (demux->clusters, pos);
      break;
    }

    default:
      GST_DEBUG_OBJECT (demux, "Ignoring Seek entry for ID=0x%x", seek_id);
      break;
  }
  DEBUG_ELEMENT_STOP (demux, ebml, "Seek", ret);

  return ret;
}

static GstFlowReturn
gst_matroska_demux_parse_contents (GstMatroskaDemux * demux, GstEbmlRead * ebml)
{
  GstFlowReturn ret = GST_FLOW_OK;
  guint32 id;

  DEBUG_ELEMENT_START (demux, ebml, "SeekHead");

  if ((ret = gst_ebml_read_master (ebml, &id)) != GST_FLOW_OK) {
    DEBUG_ELEMENT_STOP (demux, ebml, "SeekHead", ret);
    return ret;
  }

  while (ret == GST_FLOW_OK && gst_ebml_read_has_remaining (ebml, 1, TRUE)) {
    if ((ret = gst_ebml_peek_id (ebml, &id)) != GST_FLOW_OK)
      break;

    switch (id) {
      case GST_MATROSKA_ID_SEEKENTRY:
      {
        ret = gst_matroska_demux_parse_contents_seekentry (demux, ebml);
        /* Ignore EOS and errors here */
        if (ret != GST_FLOW_OK) {
          GST_DEBUG_OBJECT (demux, "Ignoring %s", gst_flow_get_name (ret));
          ret = GST_FLOW_OK;
        }
        break;
      }

      default:
        ret = gst_matroska_read_common_parse_skip (&demux->common,
            ebml, "SeekHead", id);
        break;
    }
  }

  DEBUG_ELEMENT_STOP (demux, ebml, "SeekHead", ret);

  /* Sort clusters by position for easier searching */
  if (demux->clusters)
    g_array_sort (demux->clusters, (GCompareFunc) gst_matroska_cluster_compare);

  return ret;
}

#define GST_FLOW_OVERFLOW   GST_FLOW_CUSTOM_ERROR

#define MAX_BLOCK_SIZE (15 * 1024 * 1024)

static inline GstFlowReturn
gst_matroska_demux_check_read_size (GstMatroskaDemux * demux, guint64 bytes)
{
  if (G_UNLIKELY (bytes > MAX_BLOCK_SIZE)) {
    /* only a few blocks are expected/allowed to be large,
     * and will be recursed into, whereas others will be read and must fit */
    if (demux->streaming) {
      /* fatal in streaming case, as we can't step over easily */
      GST_ELEMENT_ERROR (demux, STREAM, DEMUX, (NULL),
          ("reading large block of size %" G_GUINT64_FORMAT " not supported; "
              "file might be corrupt.", bytes));
      return GST_FLOW_ERROR;
    } else {
      /* indicate higher level to quietly give up */
      GST_DEBUG_OBJECT (demux,
          "too large block of size %" G_GUINT64_FORMAT, bytes);
      return GST_FLOW_ERROR;
    }
  } else {
    return GST_FLOW_OK;
  }
}

/* returns TRUE if we truely are in error state, and should give up */
static inline gboolean
gst_matroska_demux_check_parse_error (GstMatroskaDemux * demux)
{
  if (!demux->streaming && demux->next_cluster_offset > 0) {
    /* just repositioning to where next cluster should be and try from there */
    GST_WARNING_OBJECT (demux, "parse error, trying next cluster expected at %"
        G_GUINT64_FORMAT, demux->next_cluster_offset);
    demux->common.offset = demux->next_cluster_offset;
    demux->next_cluster_offset = 0;
    return FALSE;
  } else {
    gint64 pos;

    /* sigh, one last attempt above and beyond call of duty ...;
     * search for cluster mark following current pos */
    pos = demux->common.offset;
    GST_WARNING_OBJECT (demux, "parse error, looking for next cluster");
    if (gst_matroska_demux_search_cluster (demux, &pos) != GST_FLOW_OK) {
      /* did not work, give up */
      return TRUE;
    } else {
      GST_DEBUG_OBJECT (demux, "... found at  %" G_GUINT64_FORMAT, pos);
      /* try that position */
      demux->common.offset = pos;
      return FALSE;
    }
  }
}

static inline GstFlowReturn
gst_matroska_demux_flush (GstMatroskaDemux * demux, guint flush)
{
  GST_LOG_OBJECT (demux, "skipping %d bytes", flush);
  demux->common.offset += flush;
  if (demux->streaming) {
    GstFlowReturn ret;

    /* hard to skip large blocks when streaming */
    ret = gst_matroska_demux_check_read_size (demux, flush);
    if (ret != GST_FLOW_OK)
      return ret;
    if (flush <= gst_adapter_available (demux->common.adapter))
      gst_adapter_flush (demux->common.adapter, flush);
    else
      return GST_FLOW_UNEXPECTED;
  }
  return GST_FLOW_OK;
}

/* initializes @ebml with @bytes from input stream at current offset.
 * Returns UNEXPECTED if insufficient available,
 * ERROR if too much was attempted to read. */
static inline GstFlowReturn
gst_matroska_demux_take (GstMatroskaDemux * demux, guint64 bytes,
    GstEbmlRead * ebml)
{
  GstBuffer *buffer = NULL;
  GstFlowReturn ret = GST_FLOW_OK;

  GST_LOG_OBJECT (demux, "taking %" G_GUINT64_FORMAT " bytes for parsing",
      bytes);
  ret = gst_matroska_demux_check_read_size (demux, bytes);
  if (G_UNLIKELY (ret != GST_FLOW_OK)) {
    if (!demux->streaming) {
      /* in pull mode, we can skip */
      if ((ret = gst_matroska_demux_flush (demux, bytes)) == GST_FLOW_OK)
        ret = GST_FLOW_OVERFLOW;
    } else {
      /* otherwise fatal */
      ret = GST_FLOW_ERROR;
    }
    goto exit;
  }
  if (demux->streaming) {
    if (gst_adapter_available (demux->common.adapter) >= bytes)
      buffer = gst_adapter_take_buffer (demux->common.adapter, bytes);
    else
      ret = GST_FLOW_UNEXPECTED;
  } else
    ret = gst_matroska_read_common_peek_bytes (&demux->common,
        demux->common.offset, bytes, &buffer, NULL);
  if (G_LIKELY (buffer)) {
    gst_ebml_read_init (ebml, GST_ELEMENT_CAST (demux), buffer,
        demux->common.offset);
    demux->common.offset += bytes;
  }
exit:
  return ret;
}

static void
gst_matroska_demux_check_seekability (GstMatroskaDemux * demux)
{
  GstQuery *query;
  gboolean seekable = FALSE;
  gint64 start = -1, stop = -1;

  query = gst_query_new_seeking (GST_FORMAT_BYTES);
  if (!gst_pad_peer_query (demux->common.sinkpad, query)) {
    GST_DEBUG_OBJECT (demux, "seeking query failed");
    goto done;
  }

  gst_query_parse_seeking (query, NULL, &seekable, &start, &stop);

  /* try harder to query upstream size if we didn't get it the first time */
  if (seekable && stop == -1) {
    GST_DEBUG_OBJECT (demux, "doing duration query to fix up unset stop");
    gst_pad_peer_query_duration (demux->common.sinkpad, GST_FORMAT_BYTES,
        &stop);
  }

  /* if upstream doesn't know the size, it's likely that it's not seekable in
   * practice even if it technically may be seekable */
  if (seekable && (start != 0 || stop <= start)) {
    GST_DEBUG_OBJECT (demux, "seekable but unknown start/stop -> disable");
    seekable = FALSE;
  }

done:
  GST_INFO_OBJECT (demux, "seekable: %d (%" G_GUINT64_FORMAT " - %"
      G_GUINT64_FORMAT ")", seekable, start, stop);
  demux->seekable = seekable;

  gst_query_unref (query);
}

static GstFlowReturn
gst_matroska_demux_find_tracks (GstMatroskaDemux * demux)
{
  guint32 id;
  guint64 before_pos;
  guint64 length;
  guint needed;
  GstFlowReturn ret = GST_FLOW_OK;

  GST_WARNING_OBJECT (demux,
      "Found Cluster element before Tracks, searching Tracks");

  /* remember */
  before_pos = demux->common.offset;

  /* Search Tracks element */
  while (TRUE) {
    ret = gst_matroska_read_common_peek_id_length_pull (&demux->common,
        GST_ELEMENT_CAST (demux), &id, &length, &needed);
    if (ret != GST_FLOW_OK)
      break;

    if (id != GST_MATROSKA_ID_TRACKS) {
      /* we may be skipping large cluster here, so forego size check etc */
      /* ... but we can't skip undefined size; force error */
      if (length == G_MAXUINT64) {
        ret = gst_matroska_demux_check_read_size (demux, length);
        break;
      } else {
        demux->common.offset += needed;
        demux->common.offset += length;
      }
      continue;
    }

    /* will lead to track parsing ... */
    ret = gst_matroska_demux_parse_id (demux, id, length, needed);
    break;
  }

  /* seek back */
  demux->common.offset = before_pos;

  return ret;
}

#define GST_READ_CHECK(stmt)  \
G_STMT_START { \
  if (G_UNLIKELY ((ret = (stmt)) != GST_FLOW_OK)) { \
    if (ret == GST_FLOW_OVERFLOW) { \
      ret = GST_FLOW_OK; \
    } \
    goto read_error; \
  } \
} G_STMT_END

static GstFlowReturn
gst_matroska_demux_parse_id (GstMatroskaDemux * demux, guint32 id,
    guint64 length, guint needed)
{
  GstEbmlRead ebml = { 0, };
  GstFlowReturn ret = GST_FLOW_OK;
  guint64 read;

  GST_LOG_OBJECT (demux, "Parsing Element id 0x%x, "
      "size %" G_GUINT64_FORMAT ", prefix %d", id, length, needed);

  /* if we plan to read and parse this element, we need prefix (id + length)
   * and the contents */
  /* mind about overflow wrap-around when dealing with undefined size */
  read = length;
  if (G_LIKELY (length != G_MAXUINT64))
    read += needed;

  switch (demux->common.state) {
    case GST_MATROSKA_READ_STATE_START:
      switch (id) {
        case GST_EBML_ID_HEADER:
          GST_READ_CHECK (gst_matroska_demux_take (demux, read, &ebml));
          ret = gst_matroska_read_common_parse_header (&demux->common, &ebml);
          if (ret != GST_FLOW_OK)
            goto parse_failed;
          demux->common.state = GST_MATROSKA_READ_STATE_SEGMENT;
          gst_matroska_demux_check_seekability (demux);
          break;
        default:
          goto invalid_header;
          break;
      }
      break;
    case GST_MATROSKA_READ_STATE_SEGMENT:
      switch (id) {
        case GST_MATROSKA_ID_SEGMENT:
          /* eat segment prefix */
          GST_READ_CHECK (gst_matroska_demux_flush (demux, needed));
          GST_DEBUG_OBJECT (demux,
              "Found Segment start at offset %" G_GUINT64_FORMAT,
              demux->common.offset);
          /* seeks are from the beginning of the segment,
           * after the segment ID/length */
          demux->common.ebml_segment_start = demux->common.offset;
          demux->common.state = GST_MATROSKA_READ_STATE_HEADER;
          break;
        default:
          GST_WARNING_OBJECT (demux,
              "Expected a Segment ID (0x%x), but received 0x%x!",
              GST_MATROSKA_ID_SEGMENT, id);
          GST_READ_CHECK (gst_matroska_demux_flush (demux, read));
          break;
      }
      break;
    case GST_MATROSKA_READ_STATE_SCANNING:
      if (id != GST_MATROSKA_ID_CLUSTER &&
          id != GST_MATROSKA_ID_CLUSTERTIMECODE)
        goto skip;
      /* fall-through */
    case GST_MATROSKA_READ_STATE_HEADER:
    case GST_MATROSKA_READ_STATE_DATA:
    case GST_MATROSKA_READ_STATE_SEEK:
      switch (id) {
        case GST_MATROSKA_ID_SEGMENTINFO:
          if (!demux->common.segmentinfo_parsed) {
            GST_READ_CHECK (gst_matroska_demux_take (demux, read, &ebml));
            ret = gst_matroska_read_common_parse_info (&demux->common,
                GST_ELEMENT_CAST (demux), &ebml);
          } else {
            GST_READ_CHECK (gst_matroska_demux_flush (demux, read));
          }
          break;
        case GST_MATROSKA_ID_TRACKS:
          if (!demux->tracks_parsed) {
            GST_READ_CHECK (gst_matroska_demux_take (demux, read, &ebml));
            ret = gst_matroska_demux_parse_tracks (demux, &ebml);
          } else {
            GST_READ_CHECK (gst_matroska_demux_flush (demux, read));
          }
          break;
        case GST_MATROSKA_ID_CLUSTER:
          if (G_UNLIKELY (!demux->tracks_parsed)) {
            if (demux->streaming) {
              GST_DEBUG_OBJECT (demux, "Cluster before Track");
              goto not_streamable;
            } else {
              ret = gst_matroska_demux_find_tracks (demux);
              if (!demux->tracks_parsed)
                goto no_tracks;
            }
          }
          if (G_UNLIKELY (demux->common.state
                  == GST_MATROSKA_READ_STATE_HEADER)) {
            demux->common.state = GST_MATROSKA_READ_STATE_DATA;
            demux->first_cluster_offset = demux->common.offset;
            GST_DEBUG_OBJECT (demux, "signaling no more pads");
            gst_element_no_more_pads (GST_ELEMENT (demux));
            /* send initial segment - we wait till we know the first
               incoming timestamp, so we can properly set the start of
               the segment. */
            demux->need_segment = TRUE;
          }
          demux->cluster_time = GST_CLOCK_TIME_NONE;
          demux->cluster_offset = demux->common.offset;
          if (G_UNLIKELY (!demux->seek_first && demux->seek_block)) {
            GST_DEBUG_OBJECT (demux, "seek target block %" G_GUINT64_FORMAT
                " not found in Cluster, trying next Cluster's first block instead",
                demux->seek_block);
            demux->seek_block = 0;
          }
          demux->seek_first = FALSE;
          /* record next cluster for recovery */
          if (read != G_MAXUINT64)
            demux->next_cluster_offset = demux->cluster_offset + read;
          /* eat cluster prefix */
          gst_matroska_demux_flush (demux, needed);
          break;
        case GST_MATROSKA_ID_CLUSTERTIMECODE:
        {
          guint64 num;

          GST_READ_CHECK (gst_matroska_demux_take (demux, read, &ebml));
          if ((ret = gst_ebml_read_uint (&ebml, &id, &num)) != GST_FLOW_OK)
            goto parse_failed;
          GST_DEBUG_OBJECT (demux, "ClusterTimeCode: %" G_GUINT64_FORMAT, num);
          demux->cluster_time = num;
          if (demux->common.element_index) {
            if (demux->common.element_index_writer_id == -1)
              gst_index_get_writer_id (demux->common.element_index,
                  GST_OBJECT (demux), &demux->common.element_index_writer_id);
            GST_LOG_OBJECT (demux, "adding association %" GST_TIME_FORMAT "-> %"
                G_GUINT64_FORMAT " for writer id %d",
                GST_TIME_ARGS (demux->cluster_time), demux->cluster_offset,
                demux->common.element_index_writer_id);
            gst_index_add_association (demux->common.element_index,
                demux->common.element_index_writer_id,
                GST_ASSOCIATION_FLAG_KEY_UNIT,
                GST_FORMAT_TIME, demux->cluster_time,
                GST_FORMAT_BYTES, demux->cluster_offset, NULL);
          }
          break;
        }
        case GST_MATROSKA_ID_BLOCKGROUP:
          if (!gst_matroska_demux_seek_block (demux))
            goto skip;
          GST_READ_CHECK (gst_matroska_demux_take (demux, read, &ebml));
          DEBUG_ELEMENT_START (demux, &ebml, "BlockGroup");
          if ((ret = gst_ebml_read_master (&ebml, &id)) == GST_FLOW_OK) {
            ret = gst_matroska_demux_parse_blockgroup_or_simpleblock (demux,
                &ebml, demux->cluster_time, demux->cluster_offset, FALSE);
          }
          DEBUG_ELEMENT_STOP (demux, &ebml, "BlockGroup", ret);
          break;
        case GST_MATROSKA_ID_SIMPLEBLOCK:
          if (!gst_matroska_demux_seek_block (demux))
            goto skip;
          GST_READ_CHECK (gst_matroska_demux_take (demux, read, &ebml));
          DEBUG_ELEMENT_START (demux, &ebml, "SimpleBlock");
          ret = gst_matroska_demux_parse_blockgroup_or_simpleblock (demux,
              &ebml, demux->cluster_time, demux->cluster_offset, TRUE);
          DEBUG_ELEMENT_STOP (demux, &ebml, "SimpleBlock", ret);
          break;
        case GST_MATROSKA_ID_ATTACHMENTS:
          if (!demux->common.attachments_parsed) {
            GST_READ_CHECK (gst_matroska_demux_take (demux, read, &ebml));
            ret = gst_matroska_read_common_parse_attachments (&demux->common,
                GST_ELEMENT_CAST (demux), &ebml);
          } else {
            GST_READ_CHECK (gst_matroska_demux_flush (demux, read));
          }
          break;
        case GST_MATROSKA_ID_TAGS:
          GST_READ_CHECK (gst_matroska_demux_take (demux, read, &ebml));
          ret = gst_matroska_read_common_parse_metadata (&demux->common,
              GST_ELEMENT_CAST (demux), &ebml);
          break;
        case GST_MATROSKA_ID_CHAPTERS:
          GST_READ_CHECK (gst_matroska_demux_take (demux, read, &ebml));
          ret = gst_matroska_read_common_parse_chapters (&demux->common, &ebml);
          break;
        case GST_MATROSKA_ID_SEEKHEAD:
          GST_READ_CHECK (gst_matroska_demux_take (demux, read, &ebml));
          ret = gst_matroska_demux_parse_contents (demux, &ebml);
          break;
        case GST_MATROSKA_ID_CUES:
          if (demux->common.index_parsed) {
            GST_READ_CHECK (gst_matroska_demux_flush (demux, read));
            break;
          }
          GST_READ_CHECK (gst_matroska_demux_take (demux, read, &ebml));
          ret = gst_matroska_read_common_parse_index (&demux->common, &ebml);
          /* only push based; delayed index building */
          if (ret == GST_FLOW_OK
              && demux->common.state == GST_MATROSKA_READ_STATE_SEEK) {
            GstEvent *event;

            GST_OBJECT_LOCK (demux);
            event = demux->seek_event;
            demux->seek_event = NULL;
            GST_OBJECT_UNLOCK (demux);

            g_assert (event);
            /* unlikely to fail, since we managed to seek to this point */
            if (!gst_matroska_demux_handle_seek_event (demux, NULL, event))
              goto seek_failed;
            /* resume data handling, main thread clear to seek again */
            GST_OBJECT_LOCK (demux);
            demux->common.state = GST_MATROSKA_READ_STATE_DATA;
            GST_OBJECT_UNLOCK (demux);
          }
          break;
        case GST_MATROSKA_ID_POSITION:
        case GST_MATROSKA_ID_PREVSIZE:
        case GST_MATROSKA_ID_ENCRYPTEDBLOCK:
        case GST_MATROSKA_ID_SILENTTRACKS:
          GST_DEBUG_OBJECT (demux,
              "Skipping Cluster subelement 0x%x - ignoring", id);
          /* fall-through */
        default:
        skip:
          GST_DEBUG_OBJECT (demux, "skipping Element 0x%x", id);
          GST_READ_CHECK (gst_matroska_demux_flush (demux, read));
          break;
      }
      break;
  }

  if (ret == GST_FLOW_PARSE)
    goto parse_failed;

exit:
  gst_ebml_read_clear (&ebml);
  return ret;

  /* ERRORS */
read_error:
  {
    /* simply exit, maybe not enough data yet */
    /* no ebml to clear if read error */
    return ret;
  }
parse_failed:
  {
    GST_ELEMENT_ERROR (demux, STREAM, DEMUX, (NULL),
        ("Failed to parse Element 0x%x", id));
    ret = GST_FLOW_ERROR;
    goto exit;
  }
not_streamable:
  {
    GST_ELEMENT_ERROR (demux, STREAM, DEMUX, (NULL),
        ("File layout does not permit streaming"));
    ret = GST_FLOW_ERROR;
    goto exit;
  }
no_tracks:
  {
    GST_ELEMENT_ERROR (demux, STREAM, DEMUX, (NULL),
        ("No Tracks element found"));
    ret = GST_FLOW_ERROR;
    goto exit;
  }
invalid_header:
  {
    GST_ELEMENT_ERROR (demux, STREAM, DEMUX, (NULL), ("Invalid header"));
    ret = GST_FLOW_ERROR;
    goto exit;
  }
seek_failed:
  {
    GST_ELEMENT_ERROR (demux, STREAM, DEMUX, (NULL), ("Failed to seek"));
    ret = GST_FLOW_ERROR;
    goto exit;
  }
}

static void
gst_matroska_demux_loop (GstPad * pad)
{
  GstMatroskaDemux *demux = GST_MATROSKA_DEMUX (GST_PAD_PARENT (pad));
  GstFlowReturn ret;
  guint32 id;
  guint64 length;
  guint needed;

  /* If we have to close a segment, send a new segment to do this now */
  if (G_LIKELY (demux->common.state == GST_MATROSKA_READ_STATE_DATA)) {
    if (G_UNLIKELY (demux->close_segment)) {
      gst_matroska_demux_send_event (demux, demux->close_segment);
      demux->close_segment = NULL;
    }
    if (G_UNLIKELY (demux->new_segment)) {
      gst_matroska_demux_send_event (demux, demux->new_segment);
      demux->new_segment = NULL;
    }
  }

  ret = gst_matroska_read_common_peek_id_length_pull (&demux->common,
      GST_ELEMENT_CAST (demux), &id, &length, &needed);
  if (ret == GST_FLOW_UNEXPECTED)
    goto eos;
  if (ret != GST_FLOW_OK) {
    if (gst_matroska_demux_check_parse_error (demux))
      goto pause;
    else
      return;
  }

  GST_LOG_OBJECT (demux, "Offset %" G_GUINT64_FORMAT ", Element id 0x%x, "
      "size %" G_GUINT64_FORMAT ", needed %d", demux->common.offset, id,
      length, needed);

  ret = gst_matroska_demux_parse_id (demux, id, length, needed);
  if (ret == GST_FLOW_UNEXPECTED)
    goto eos;
  if (ret != GST_FLOW_OK)
    goto pause;

  /* check if we're at the end of a configured segment */
  if (G_LIKELY (demux->common.src->len)) {
    guint i;

    g_assert (demux->common.num_streams == demux->common.src->len);
    for (i = 0; i < demux->common.src->len; i++) {
      GstMatroskaTrackContext *context = g_ptr_array_index (demux->common.src,
          i);
      GST_DEBUG_OBJECT (context->pad, "pos %" GST_TIME_FORMAT,
          GST_TIME_ARGS (context->pos));
      if (context->eos == FALSE)
        goto next;
    }

    GST_INFO_OBJECT (demux, "All streams are EOS");
    ret = GST_FLOW_UNEXPECTED;
    goto eos;
  }

next:
  if (G_UNLIKELY (demux->common.offset ==
          gst_matroska_read_common_get_length (&demux->common))) {
    GST_LOG_OBJECT (demux, "Reached end of stream");
    ret = GST_FLOW_UNEXPECTED;
    goto eos;
  }

  return;

  /* ERRORS */
eos:
  {
    if (demux->common.segment.rate < 0.0) {
      ret = gst_matroska_demux_seek_to_previous_keyframe (demux);
      if (ret == GST_FLOW_OK)
        return;
    }
    /* fall-through */
  }
pause:
  {
    const gchar *reason = gst_flow_get_name (ret);
    gboolean push_eos = FALSE;

    GST_LOG_OBJECT (demux, "pausing task, reason %s", reason);
    demux->segment_running = FALSE;
    gst_pad_pause_task (demux->common.sinkpad);

    if (ret == GST_FLOW_UNEXPECTED) {
      /* perform EOS logic */

      /* If we were in the headers, make sure we send no-more-pads.
         This will ensure decodebin2 does not get stuck thinking
         the chain is not complete yet, and waiting indefinitely. */
      if (G_UNLIKELY (demux->common.state == GST_MATROSKA_READ_STATE_HEADER)) {
        if (demux->common.src->len == 0) {
          GST_ELEMENT_ERROR (demux, STREAM, FAILED, (NULL),
              ("No pads created"));
        } else {
          GST_ELEMENT_WARNING (demux, STREAM, DEMUX, (NULL),
              ("Failed to finish reading headers"));
        }
        gst_element_no_more_pads (GST_ELEMENT (demux));
      }

      /* Close the segment, i.e. update segment stop with the duration
       * if no stop was set */
      if (GST_CLOCK_TIME_IS_VALID (demux->last_stop_end) &&
          !GST_CLOCK_TIME_IS_VALID (demux->common.segment.stop)) {
        GstSegment segment = demux->common.segment;
        GstEvent *event;

        segment.stop = MAX (demux->last_stop_end, segment.start);
        event = gst_event_new_segment (&segment);
        gst_matroska_demux_send_event (demux, event);
      }

      if (demux->common.segment.flags & GST_SEEK_FLAG_SEGMENT) {
        gint64 stop;

        /* for segment playback we need to post when (in stream time)
         * we stopped, this is either stop (when set) or the duration. */
        if ((stop = demux->common.segment.stop) == -1)
          stop = demux->last_stop_end;

        GST_LOG_OBJECT (demux, "Sending segment done, at end of segment");
        gst_element_post_message (GST_ELEMENT (demux),
            gst_message_new_segment_done (GST_OBJECT (demux), GST_FORMAT_TIME,
                stop));
      } else {
        push_eos = TRUE;
      }
    } else if (ret == GST_FLOW_NOT_LINKED || ret < GST_FLOW_UNEXPECTED) {
      /* for fatal errors we post an error message */
      GST_ELEMENT_ERROR (demux, STREAM, FAILED, (NULL),
          ("stream stopped, reason %s", reason));
      push_eos = TRUE;
    }
    if (push_eos) {
      /* send EOS, and prevent hanging if no streams yet */
      GST_LOG_OBJECT (demux, "Sending EOS, at end of stream");
      if (!gst_matroska_demux_send_event (demux, gst_event_new_eos ()) &&
          (ret == GST_FLOW_UNEXPECTED)) {
        GST_ELEMENT_ERROR (demux, STREAM, DEMUX,
            (NULL), ("got eos but no streams (yet)"));
      }
    }
    return;
  }
}

/*
 * Create and push a flushing seek event upstream
 */
static gboolean
perform_seek_to_offset (GstMatroskaDemux * demux, guint64 offset)
{
  GstEvent *event;
  gboolean res = 0;

  GST_DEBUG_OBJECT (demux, "Seeking to %" G_GUINT64_FORMAT, offset);

  event =
      gst_event_new_seek (1.0, GST_FORMAT_BYTES,
      GST_SEEK_FLAG_FLUSH | GST_SEEK_FLAG_ACCURATE, GST_SEEK_TYPE_SET, offset,
      GST_SEEK_TYPE_NONE, -1);

  res = gst_pad_push_event (demux->common.sinkpad, event);

  /* segment event will update offset */
  return res;
}

static GstFlowReturn
gst_matroska_demux_chain (GstPad * pad, GstObject * parent, GstBuffer * buffer)
{
  GstMatroskaDemux *demux = GST_MATROSKA_DEMUX (parent);
  guint available;
  GstFlowReturn ret = GST_FLOW_OK;
  guint needed = 0;
  guint32 id;
  guint64 length;

  if (G_UNLIKELY (GST_BUFFER_IS_DISCONT (buffer))) {
    GST_DEBUG_OBJECT (demux, "got DISCONT");
    gst_adapter_clear (demux->common.adapter);
    GST_OBJECT_LOCK (demux);
    gst_matroska_read_common_reset_streams (&demux->common,
        GST_CLOCK_TIME_NONE, FALSE);
    GST_OBJECT_UNLOCK (demux);
  }

  gst_adapter_push (demux->common.adapter, buffer);
  buffer = NULL;

next:
  available = gst_adapter_available (demux->common.adapter);

  ret = gst_matroska_read_common_peek_id_length_push (&demux->common,
      GST_ELEMENT_CAST (demux), &id, &length, &needed);
  if (G_UNLIKELY (ret != GST_FLOW_OK && ret != GST_FLOW_UNEXPECTED))
    return ret;

  GST_LOG_OBJECT (demux, "Offset %" G_GUINT64_FORMAT ", Element id 0x%x, "
      "size %" G_GUINT64_FORMAT ", needed %d, available %d",
      demux->common.offset, id, length, needed, available);

  if (needed > available)
    return GST_FLOW_OK;

  ret = gst_matroska_demux_parse_id (demux, id, length, needed);
  if (ret == GST_FLOW_UNEXPECTED) {
    /* need more data */
    return GST_FLOW_OK;
  } else if (ret != GST_FLOW_OK) {
    return ret;
  } else
    goto next;
}

static gboolean
gst_matroska_demux_handle_sink_event (GstPad * pad, GstObject * parent,
    GstEvent * event)
{
  gboolean res = TRUE;
  GstMatroskaDemux *demux = GST_MATROSKA_DEMUX (parent);

  GST_DEBUG_OBJECT (demux,
      "have event type %s: %p on sink pad", GST_EVENT_TYPE_NAME (event), event);

  switch (GST_EVENT_TYPE (event)) {
    case GST_EVENT_SEGMENT:
    {
      const GstSegment *segment;

      /* some debug output */
      gst_event_parse_segment (event, &segment);
      /* FIXME: do we need to update segment base here (like accum in 0.10)? */
      GST_DEBUG_OBJECT (demux,
          "received format %d segment %" GST_SEGMENT_FORMAT, segment->format,
          segment);

      if (demux->common.state < GST_MATROSKA_READ_STATE_DATA) {
        GST_DEBUG_OBJECT (demux, "still starting");
        goto exit;
      }

      /* we only expect a BYTE segment, e.g. following a seek */
      if (segment->format != GST_FORMAT_BYTES) {
        GST_DEBUG_OBJECT (demux, "unsupported segment format, ignoring");
        goto exit;
      }

      GST_DEBUG_OBJECT (demux, "clearing segment state");
      GST_OBJECT_LOCK (demux);
      /* clear current segment leftover */
      gst_adapter_clear (demux->common.adapter);
      /* and some streaming setup */
      demux->common.offset = segment->start;
      /* do not know where we are;
       * need to come across a cluster and generate segment */
      demux->common.segment.position = GST_CLOCK_TIME_NONE;
      demux->cluster_time = GST_CLOCK_TIME_NONE;
      demux->cluster_offset = 0;
      demux->need_segment = TRUE;
      /* but keep some of the upstream segment */
      demux->common.segment.rate = segment->rate;
      GST_OBJECT_UNLOCK (demux);
    exit:
      /* chain will send initial segment after pads have been added,
       * or otherwise come up with one */
      GST_DEBUG_OBJECT (demux, "eating event");
      gst_event_unref (event);
      res = TRUE;
      break;
    }
    case GST_EVENT_EOS:
    {
      if (demux->common.state != GST_MATROSKA_READ_STATE_DATA) {
        gst_event_unref (event);
        GST_ELEMENT_ERROR (demux, STREAM, DEMUX,
            (NULL), ("got eos and didn't receive a complete header object"));
      } else if (demux->common.num_streams == 0) {
        GST_ELEMENT_ERROR (demux, STREAM, DEMUX,
            (NULL), ("got eos but no streams (yet)"));
      } else {
        gst_matroska_demux_send_event (demux, event);
      }
      break;
    }
    case GST_EVENT_FLUSH_STOP:
    {
      gst_adapter_clear (demux->common.adapter);
      GST_OBJECT_LOCK (demux);
      gst_matroska_read_common_reset_streams (&demux->common,
          GST_CLOCK_TIME_NONE, TRUE);
      demux->common.segment.position = GST_CLOCK_TIME_NONE;
      demux->cluster_time = GST_CLOCK_TIME_NONE;
      demux->cluster_offset = 0;
      GST_OBJECT_UNLOCK (demux);
      /* fall-through */
    }
    default:
      res = gst_pad_event_default (pad, parent, event);
      break;
  }

  return res;
}

static gboolean
gst_matroska_demux_sink_activate (GstPad * sinkpad, GstObject * parent)
{
  GstMatroskaDemux *demux = GST_MATROSKA_DEMUX (parent);
  GstQuery *query;
  gboolean pull_mode = FALSE;

  query = gst_query_new_scheduling ();

  if (gst_pad_peer_query (sinkpad, query))
    pull_mode = gst_query_has_scheduling_mode (query, GST_PAD_MODE_PULL);

  gst_query_unref (query);

  if (pull_mode) {
    GST_DEBUG ("going to pull mode");
    demux->streaming = FALSE;
    return gst_pad_activate_mode (sinkpad, GST_PAD_MODE_PULL, TRUE);
  } else {
    GST_DEBUG ("going to push (streaming) mode");
    demux->streaming = TRUE;
    return gst_pad_activate_mode (sinkpad, GST_PAD_MODE_PUSH, TRUE);
  }
}

static gboolean
gst_matroska_demux_sink_activate_mode (GstPad * sinkpad, GstObject * parent,
    GstPadMode mode, gboolean active)
{
  GstMatroskaDemux *demux = GST_MATROSKA_DEMUX (parent);

  switch (mode) {
    case GST_PAD_MODE_PULL:
      if (active) {
        /* if we have a scheduler we can start the task */
        demux->segment_running = TRUE;
        gst_pad_start_task (sinkpad, (GstTaskFunction) gst_matroska_demux_loop,
            sinkpad);
      } else {
        demux->segment_running = FALSE;
        gst_pad_stop_task (sinkpad);
      }
      return TRUE;
    case GST_PAD_MODE_PUSH:
      return TRUE;
    default:
      return FALSE;
  }
}

static void
gst_duration_to_fraction (guint64 duration, gint * dest_n, gint * dest_d)
{
  static const int common_den[] = { 1, 2, 3, 4, 1001 };
  int n, d;
  int i;
  guint64 a;

  for (i = 0; i < G_N_ELEMENTS (common_den); i++) {
    d = common_den[i];
    n = floor (0.5 + (d * 1e9) / duration);
    a = gst_util_uint64_scale_int (1000000000, d, n);
    if (duration >= a - 1 && duration <= a + 1) {
      goto out;
    }
  }

  gst_util_double_to_fraction (1e9 / duration, &n, &d);

out:
  /* set results */
  *dest_n = n;
  *dest_d = d;
}

static GstCaps *
gst_matroska_demux_video_caps (GstMatroskaTrackVideoContext *
    videocontext, const gchar * codec_id, guint8 * data, guint size,
    gchar ** codec_name, guint32 * riff_fourcc)
{
  GstMatroskaTrackContext *context = (GstMatroskaTrackContext *) videocontext;
  GstCaps *caps = NULL;

  g_assert (videocontext != NULL);
  g_assert (codec_name != NULL);

  context->send_xiph_headers = FALSE;
  context->send_flac_headers = FALSE;
  context->send_speex_headers = FALSE;

  if (riff_fourcc)
    *riff_fourcc = 0;

  /* TODO: check if we have all codec types from matroska-ids.h
   *       check if we have to do more special things with codec_private
   *
   * Add support for
   *  GST_MATROSKA_CODEC_ID_VIDEO_QUICKTIME
   *  GST_MATROSKA_CODEC_ID_VIDEO_SNOW
   */

  if (!strcmp (codec_id, GST_MATROSKA_CODEC_ID_VIDEO_VFW_FOURCC)) {
    gst_riff_strf_vids *vids = NULL;

    if (data) {
      GstBuffer *buf = NULL;

      vids = (gst_riff_strf_vids *) data;

      /* assure size is big enough */
      if (size < 24) {
        GST_WARNING ("Too small BITMAPINFOHEADER (%d bytes)", size);
        return NULL;
      }
      if (size < sizeof (gst_riff_strf_vids)) {
        vids = g_new (gst_riff_strf_vids, 1);
        memcpy (vids, data, size);
      }

      /* little-endian -> byte-order */
      vids->size = GUINT32_FROM_LE (vids->size);
      vids->width = GUINT32_FROM_LE (vids->width);
      vids->height = GUINT32_FROM_LE (vids->height);
      vids->planes = GUINT16_FROM_LE (vids->planes);
      vids->bit_cnt = GUINT16_FROM_LE (vids->bit_cnt);
      vids->compression = GUINT32_FROM_LE (vids->compression);
      vids->image_size = GUINT32_FROM_LE (vids->image_size);
      vids->xpels_meter = GUINT32_FROM_LE (vids->xpels_meter);
      vids->ypels_meter = GUINT32_FROM_LE (vids->ypels_meter);
      vids->num_colors = GUINT32_FROM_LE (vids->num_colors);
      vids->imp_colors = GUINT32_FROM_LE (vids->imp_colors);

      if (size > sizeof (gst_riff_strf_vids)) { /* some extra_data */
        gsize offset = sizeof (gst_riff_strf_vids);

        buf =
            gst_buffer_new_wrapped (g_memdup ((guint8 *) vids + offset,
                size - offset), size - offset);
      }

      if (riff_fourcc)
        *riff_fourcc = vids->compression;

      caps = gst_riff_create_video_caps (vids->compression, NULL, vids,
          buf, NULL, codec_name);

      if (caps == NULL) {
        GST_WARNING ("Unhandled RIFF fourcc %" GST_FOURCC_FORMAT,
            GST_FOURCC_ARGS (vids->compression));
      }

      if (buf)
        gst_buffer_unref (buf);

      if (vids != (gst_riff_strf_vids *) data)
        g_free (vids);
    }
  } else if (!strcmp (codec_id, GST_MATROSKA_CODEC_ID_VIDEO_UNCOMPRESSED)) {
    const gchar *format = NULL;

    switch (videocontext->fourcc) {
      case GST_MAKE_FOURCC ('I', '4', '2', '0'):
        *codec_name = g_strdup ("Raw planar YUV 4:2:0");
        format = "I420";
        break;
      case GST_MAKE_FOURCC ('Y', 'U', 'Y', '2'):
        *codec_name = g_strdup ("Raw packed YUV 4:2:2");
        format = "YUY2";
        break;
      case GST_MAKE_FOURCC ('Y', 'V', '1', '2'):
        *codec_name = g_strdup ("Raw packed YUV 4:2:0");
        format = "YV12";
        break;
      case GST_MAKE_FOURCC ('U', 'Y', 'V', 'Y'):
        *codec_name = g_strdup ("Raw packed YUV 4:2:2");
        format = "UYVY";
        break;
      case GST_MAKE_FOURCC ('A', 'Y', 'U', 'V'):
        *codec_name = g_strdup ("Raw packed YUV 4:4:4 with alpha channel");
        format = "AYUV";
        break;

      default:
        GST_DEBUG ("Unknown fourcc %" GST_FOURCC_FORMAT,
            GST_FOURCC_ARGS (videocontext->fourcc));
        return NULL;
    }

    caps = gst_caps_new_simple ("video/x-raw",
        "format", G_TYPE_STRING, format, NULL);
  } else if (!strcmp (codec_id, GST_MATROSKA_CODEC_ID_VIDEO_MPEG4_SP)) {
    caps = gst_caps_new_simple ("video/x-divx",
        "divxversion", G_TYPE_INT, 4, NULL);
    *codec_name = g_strdup ("MPEG-4 simple profile");
  } else if (!strcmp (codec_id, GST_MATROSKA_CODEC_ID_VIDEO_MPEG4_ASP) ||
      !strcmp (codec_id, GST_MATROSKA_CODEC_ID_VIDEO_MPEG4_AP)) {
#if 0
    caps = gst_caps_new_full (gst_structure_new ("video/x-divx",
            "divxversion", G_TYPE_INT, 5, NULL),
        gst_structure_new ("video/x-xvid", NULL),
        gst_structure_new ("video/mpeg",
            "mpegversion", G_TYPE_INT, 4,
            "systemstream", G_TYPE_BOOLEAN, FALSE, NULL), NULL);
#endif
    caps = gst_caps_new_simple ("video/mpeg",
        "mpegversion", G_TYPE_INT, 4,
        "systemstream", G_TYPE_BOOLEAN, FALSE, NULL);
    if (data) {
      GstBuffer *priv;

      priv = gst_buffer_new_wrapped (g_memdup (data, size), size);
      gst_caps_set_simple (caps, "codec_data", GST_TYPE_BUFFER, priv, NULL);
      gst_buffer_unref (priv);
    }
    if (!strcmp (codec_id, GST_MATROSKA_CODEC_ID_VIDEO_MPEG4_ASP))
      *codec_name = g_strdup ("MPEG-4 advanced simple profile");
    else
      *codec_name = g_strdup ("MPEG-4 advanced profile");
  } else if (!strcmp (codec_id, GST_MATROSKA_CODEC_ID_VIDEO_MSMPEG4V3)) {
#if 0
    caps = gst_caps_new_full (gst_structure_new ("video/x-divx",
            "divxversion", G_TYPE_INT, 3, NULL),
        gst_structure_new ("video/x-msmpeg",
            "msmpegversion", G_TYPE_INT, 43, NULL), NULL);
#endif
    caps = gst_caps_new_simple ("video/x-msmpeg",
        "msmpegversion", G_TYPE_INT, 43, NULL);
    *codec_name = g_strdup ("Microsoft MPEG-4 v.3");
  } else if (!strcmp (codec_id, GST_MATROSKA_CODEC_ID_VIDEO_MPEG1) ||
      !strcmp (codec_id, GST_MATROSKA_CODEC_ID_VIDEO_MPEG2)) {
    gint mpegversion;

    if (!strcmp (codec_id, GST_MATROSKA_CODEC_ID_VIDEO_MPEG1))
      mpegversion = 1;
    else
      mpegversion = 2;

    caps = gst_caps_new_simple ("video/mpeg",
        "systemstream", G_TYPE_BOOLEAN, FALSE,
        "mpegversion", G_TYPE_INT, mpegversion, NULL);
    *codec_name = g_strdup_printf ("MPEG-%d video", mpegversion);
    context->postprocess_frame = gst_matroska_demux_add_mpeg_seq_header;
  } else if (!strcmp (codec_id, GST_MATROSKA_CODEC_ID_VIDEO_MJPEG)) {
    caps = gst_caps_new_empty_simple ("image/jpeg");
    *codec_name = g_strdup ("Motion-JPEG");
  } else if (!strcmp (codec_id, GST_MATROSKA_CODEC_ID_VIDEO_MPEG4_AVC)) {
    caps = gst_caps_new_empty_simple ("video/x-h264");
    if (data) {
      GstBuffer *priv;

      /* First byte is the version, second is the profile indication, and third
       * is the 5 contraint_set_flags and 3 reserved bits. Fourth byte is the
       * level indication. */
      gst_codec_utils_h264_caps_set_level_and_profile (caps, data + 1,
          size - 1);

      priv = gst_buffer_new_wrapped (g_memdup (data, size), size);
      gst_caps_set_simple (caps, "codec_data", GST_TYPE_BUFFER, priv, NULL);
      gst_buffer_unref (priv);

      gst_caps_set_simple (caps, "stream-format", G_TYPE_STRING, "avc",
          "alignment", G_TYPE_STRING, "au", NULL);
    } else {
      GST_WARNING ("No codec data found, assuming output is byte-stream");
      gst_caps_set_simple (caps, "stream-format", G_TYPE_STRING, "byte-stream",
          NULL);
    }
    *codec_name = g_strdup ("H264");
  } else if ((!strcmp (codec_id, GST_MATROSKA_CODEC_ID_VIDEO_REALVIDEO1)) ||
      (!strcmp (codec_id, GST_MATROSKA_CODEC_ID_VIDEO_REALVIDEO2)) ||
      (!strcmp (codec_id, GST_MATROSKA_CODEC_ID_VIDEO_REALVIDEO3)) ||
      (!strcmp (codec_id, GST_MATROSKA_CODEC_ID_VIDEO_REALVIDEO4))) {
    gint rmversion = -1;

    if (!strcmp (codec_id, GST_MATROSKA_CODEC_ID_VIDEO_REALVIDEO1))
      rmversion = 1;
    else if (!strcmp (codec_id, GST_MATROSKA_CODEC_ID_VIDEO_REALVIDEO2))
      rmversion = 2;
    else if (!strcmp (codec_id, GST_MATROSKA_CODEC_ID_VIDEO_REALVIDEO3))
      rmversion = 3;
    else if (!strcmp (codec_id, GST_MATROSKA_CODEC_ID_VIDEO_REALVIDEO4))
      rmversion = 4;

    caps = gst_caps_new_simple ("video/x-pn-realvideo",
        "rmversion", G_TYPE_INT, rmversion, NULL);
    GST_DEBUG ("data:%p, size:0x%x", data, size);
    /* We need to extract the extradata ! */
    if (data && (size >= 0x22)) {
      GstBuffer *priv;
      guint rformat;
      guint subformat;

      subformat = GST_READ_UINT32_BE (data + 0x1a);
      rformat = GST_READ_UINT32_BE (data + 0x1e);

      priv =
          gst_buffer_new_wrapped (g_memdup (data + 0x1a, size - 0x1a),
          size - 0x1a);
      gst_caps_set_simple (caps, "codec_data", GST_TYPE_BUFFER, priv, "format",
          G_TYPE_INT, rformat, "subformat", G_TYPE_INT, subformat, NULL);
      gst_buffer_unref (priv);

    }
    *codec_name = g_strdup_printf ("RealVideo %d.0", rmversion);
  } else if (!strcmp (codec_id, GST_MATROSKA_CODEC_ID_VIDEO_THEORA)) {
    caps = gst_caps_new_empty_simple ("video/x-theora");
    context->send_xiph_headers = TRUE;
  } else if (!strcmp (codec_id, GST_MATROSKA_CODEC_ID_VIDEO_DIRAC)) {
    caps = gst_caps_new_empty_simple ("video/x-dirac");
    *codec_name = g_strdup_printf ("Dirac");
  } else if (!strcmp (codec_id, GST_MATROSKA_CODEC_ID_VIDEO_VP8)) {
    caps = gst_caps_new_empty_simple ("video/x-vp8");
    *codec_name = g_strdup_printf ("On2 VP8");
  } else {
    GST_WARNING ("Unknown codec '%s', cannot build Caps", codec_id);
    return NULL;
  }

  if (caps != NULL) {
    int i;
    GstStructure *structure;

    for (i = 0; i < gst_caps_get_size (caps); i++) {
      structure = gst_caps_get_structure (caps, i);

      /* FIXME: use the real unit here! */
      GST_DEBUG ("video size %dx%d, target display size %dx%d (any unit)",
          videocontext->pixel_width,
          videocontext->pixel_height,
          videocontext->display_width, videocontext->display_height);

      /* pixel width and height are the w and h of the video in pixels */
      if (videocontext->pixel_width > 0 && videocontext->pixel_height > 0) {
        gint w = videocontext->pixel_width;
        gint h = videocontext->pixel_height;

        gst_structure_set (structure,
            "width", G_TYPE_INT, w, "height", G_TYPE_INT, h, NULL);
      }

      if (videocontext->display_width > 0 || videocontext->display_height > 0) {
        int n, d;

        if (videocontext->display_width <= 0)
          videocontext->display_width = videocontext->pixel_width;
        if (videocontext->display_height <= 0)
          videocontext->display_height = videocontext->pixel_height;

        /* calculate the pixel aspect ratio using the display and pixel w/h */
        n = videocontext->display_width * videocontext->pixel_height;
        d = videocontext->display_height * videocontext->pixel_width;
        GST_DEBUG ("setting PAR to %d/%d", n, d);
        gst_structure_set (structure, "pixel-aspect-ratio",
            GST_TYPE_FRACTION,
            videocontext->display_width * videocontext->pixel_height,
            videocontext->display_height * videocontext->pixel_width, NULL);
      }

      if (videocontext->default_fps > 0.0) {
        GValue fps_double = { 0, };
        GValue fps_fraction = { 0, };

        g_value_init (&fps_double, G_TYPE_DOUBLE);
        g_value_init (&fps_fraction, GST_TYPE_FRACTION);
        g_value_set_double (&fps_double, videocontext->default_fps);
        g_value_transform (&fps_double, &fps_fraction);

        GST_DEBUG ("using default fps %f", videocontext->default_fps);

        gst_structure_set_value (structure, "framerate", &fps_fraction);
        g_value_unset (&fps_double);
        g_value_unset (&fps_fraction);
      } else if (context->default_duration > 0) {
        int fps_n, fps_d;

        gst_duration_to_fraction (context->default_duration, &fps_n, &fps_d);

        GST_INFO ("using default duration %" G_GUINT64_FORMAT
            " framerate %d/%d", context->default_duration, fps_n, fps_d);

        gst_structure_set (structure, "framerate", GST_TYPE_FRACTION,
            fps_n, fps_d, NULL);
      } else {
        /* sort of a hack to get most codecs to support,
         * even if the default_duration is missing */
        gst_structure_set (structure, "framerate", GST_TYPE_FRACTION,
            25, 1, NULL);
      }

      if (videocontext->parent.flags & GST_MATROSKA_VIDEOTRACK_INTERLACED)
        gst_structure_set (structure, "interlaced", G_TYPE_BOOLEAN, TRUE, NULL);
    }

    gst_caps_do_simplify (caps);
  }

  return caps;
}

/*
 * Some AAC specific code... *sigh*
 * FIXME: maybe we should use '15' and code the sample rate explicitly
 * if the sample rate doesn't match the predefined rates exactly? (tpm)
 */

static gint
aac_rate_idx (gint rate)
{
  if (92017 <= rate)
    return 0;
  else if (75132 <= rate)
    return 1;
  else if (55426 <= rate)
    return 2;
  else if (46009 <= rate)
    return 3;
  else if (37566 <= rate)
    return 4;
  else if (27713 <= rate)
    return 5;
  else if (23004 <= rate)
    return 6;
  else if (18783 <= rate)
    return 7;
  else if (13856 <= rate)
    return 8;
  else if (11502 <= rate)
    return 9;
  else if (9391 <= rate)
    return 10;
  else
    return 11;
}

static gint
aac_profile_idx (const gchar * codec_id)
{
  gint profile;

  if (strlen (codec_id) <= 12)
    profile = 3;
  else if (!strncmp (&codec_id[12], "MAIN", 4))
    profile = 0;
  else if (!strncmp (&codec_id[12], "LC", 2))
    profile = 1;
  else if (!strncmp (&codec_id[12], "SSR", 3))
    profile = 2;
  else
    profile = 3;

  return profile;
}

#define AAC_SYNC_EXTENSION_TYPE 0x02b7

static GstCaps *
gst_matroska_demux_audio_caps (GstMatroskaTrackAudioContext *
    audiocontext, const gchar * codec_id, guint8 * data, guint size,
    gchar ** codec_name, guint16 * riff_audio_fmt)
{
  GstMatroskaTrackContext *context = (GstMatroskaTrackContext *) audiocontext;
  GstCaps *caps = NULL;

  g_assert (audiocontext != NULL);
  g_assert (codec_name != NULL);

  if (riff_audio_fmt)
    *riff_audio_fmt = 0;

  context->send_xiph_headers = FALSE;
  context->send_flac_headers = FALSE;
  context->send_speex_headers = FALSE;

  /* TODO: check if we have all codec types from matroska-ids.h
   *       check if we have to do more special things with codec_private
   *       check if we need bitdepth in different places too
   *       implement channel position magic
   * Add support for:
   *  GST_MATROSKA_CODEC_ID_AUDIO_AC3_BSID9
   *  GST_MATROSKA_CODEC_ID_AUDIO_AC3_BSID10
   *  GST_MATROSKA_CODEC_ID_AUDIO_QUICKTIME_QDMC
   *  GST_MATROSKA_CODEC_ID_AUDIO_QUICKTIME_QDM2
   */

  if (!strcmp (codec_id, GST_MATROSKA_CODEC_ID_AUDIO_MPEG1_L1) ||
      !strcmp (codec_id, GST_MATROSKA_CODEC_ID_AUDIO_MPEG1_L2) ||
      !strcmp (codec_id, GST_MATROSKA_CODEC_ID_AUDIO_MPEG1_L3)) {
    gint layer;

    if (!strcmp (codec_id, GST_MATROSKA_CODEC_ID_AUDIO_MPEG1_L1))
      layer = 1;
    else if (!strcmp (codec_id, GST_MATROSKA_CODEC_ID_AUDIO_MPEG1_L2))
      layer = 2;
    else
      layer = 3;

    caps = gst_caps_new_simple ("audio/mpeg",
        "mpegversion", G_TYPE_INT, 1, "layer", G_TYPE_INT, layer, NULL);
    *codec_name = g_strdup_printf ("MPEG-1 layer %d", layer);
  } else if (!strcmp (codec_id, GST_MATROSKA_CODEC_ID_AUDIO_PCM_INT_BE) ||
      !strcmp (codec_id, GST_MATROSKA_CODEC_ID_AUDIO_PCM_INT_LE)) {
    gboolean sign;
    gint endianness;
    GstAudioFormat format;

    sign = (audiocontext->bitdepth != 8);
    if (!strcmp (codec_id, GST_MATROSKA_CODEC_ID_AUDIO_PCM_INT_BE))
      endianness = G_BIG_ENDIAN;
    else
      endianness = G_LITTLE_ENDIAN;

    format = gst_audio_format_build_integer (sign, endianness,
        audiocontext->bitdepth, audiocontext->bitdepth);

    caps = gst_caps_new_simple ("audio/x-raw",
        "format", G_TYPE_STRING, gst_audio_format_to_string (format), NULL);

    *codec_name = g_strdup_printf ("Raw %d-bit PCM audio",
        audiocontext->bitdepth);
    context->alignment = audiocontext->bitdepth / 8;
  } else if (!strcmp (codec_id, GST_MATROSKA_CODEC_ID_AUDIO_PCM_FLOAT)) {
    const gchar *format;
    if (audiocontext->bitdepth == 32)
      format = "F32LE";
    else
      format = "F64LE";
    caps = gst_caps_new_simple ("audio/x-raw",
        "format", G_TYPE_STRING, format, NULL);
    *codec_name = g_strdup_printf ("Raw %d-bit floating-point audio",
        audiocontext->bitdepth);
    context->alignment = audiocontext->bitdepth / 8;
  } else if (!strncmp (codec_id, GST_MATROSKA_CODEC_ID_AUDIO_AC3,
          strlen (GST_MATROSKA_CODEC_ID_AUDIO_AC3))) {
    caps = gst_caps_new_simple ("audio/x-ac3",
        "framed", G_TYPE_BOOLEAN, TRUE, NULL);
    *codec_name = g_strdup ("AC-3 audio");
  } else if (!strncmp (codec_id, GST_MATROSKA_CODEC_ID_AUDIO_EAC3,
          strlen (GST_MATROSKA_CODEC_ID_AUDIO_EAC3))) {
    caps = gst_caps_new_simple ("audio/x-eac3",
        "framed", G_TYPE_BOOLEAN, TRUE, NULL);
    *codec_name = g_strdup ("E-AC-3 audio");
  } else if (!strcmp (codec_id, GST_MATROSKA_CODEC_ID_AUDIO_DTS)) {
    caps = gst_caps_new_empty_simple ("audio/x-dts");
    *codec_name = g_strdup ("DTS audio");
  } else if (!strcmp (codec_id, GST_MATROSKA_CODEC_ID_AUDIO_VORBIS)) {
    caps = gst_caps_new_empty_simple ("audio/x-vorbis");
    context->send_xiph_headers = TRUE;
    /* vorbis decoder does tags */
  } else if (!strcmp (codec_id, GST_MATROSKA_CODEC_ID_AUDIO_FLAC)) {
    caps = gst_caps_new_empty_simple ("audio/x-flac");
    context->send_flac_headers = TRUE;
  } else if (!strcmp (codec_id, GST_MATROSKA_CODEC_ID_AUDIO_SPEEX)) {
    caps = gst_caps_new_empty_simple ("audio/x-speex");
    context->send_speex_headers = TRUE;
  } else if (!strcmp (codec_id, GST_MATROSKA_CODEC_ID_AUDIO_ACM)) {
    gst_riff_strf_auds auds;

    if (data) {
      GstBuffer *codec_data;

      /* little-endian -> byte-order */
      auds.format = GST_READ_UINT16_LE (data);
      auds.channels = GST_READ_UINT16_LE (data + 2);
      auds.rate = GST_READ_UINT32_LE (data + 4);
      auds.av_bps = GST_READ_UINT32_LE (data + 8);
      auds.blockalign = GST_READ_UINT16_LE (data + 12);
      auds.size = GST_READ_UINT16_LE (data + 16);

      /* 18 is the waveformatex size */
      codec_data = gst_buffer_new_wrapped_full (data + 18, NULL, 0, auds.size);

      if (riff_audio_fmt)
        *riff_audio_fmt = auds.format;

      caps = gst_riff_create_audio_caps (auds.format, NULL, &auds, NULL,
          codec_data, codec_name);
      gst_buffer_unref (codec_data);

      if (caps == NULL) {
        GST_WARNING ("Unhandled RIFF audio format 0x%02x", auds.format);
      }
    }
  } else if (g_str_has_prefix (codec_id, GST_MATROSKA_CODEC_ID_AUDIO_AAC)) {
    GstBuffer *priv = NULL;
    gint mpegversion;
    gint rate_idx, profile;
    guint8 *data = NULL;

    /* unspecified AAC profile with opaque private codec data */
    if (strcmp (codec_id, GST_MATROSKA_CODEC_ID_AUDIO_AAC) == 0) {
      if (context->codec_priv_size >= 2) {
        guint obj_type, freq_index, explicit_freq_bytes = 0;

        codec_id = GST_MATROSKA_CODEC_ID_AUDIO_AAC_MPEG4;
        mpegversion = 4;
        freq_index = (GST_READ_UINT16_BE (context->codec_priv) & 0x780) >> 7;
        obj_type = (GST_READ_UINT16_BE (context->codec_priv) & 0xF800) >> 11;
        if (freq_index == 15)
          explicit_freq_bytes = 3;
        GST_DEBUG ("obj_type = %u, freq_index = %u", obj_type, freq_index);
        priv = gst_buffer_new_wrapped (g_memdup (context->codec_priv,
                context->codec_priv_size), context->codec_priv_size);
        /* assume SBR if samplerate <= 24kHz */
        if (obj_type == 5 || (freq_index >= 6 && freq_index != 15) ||
            (context->codec_priv_size == (5 + explicit_freq_bytes))) {
          audiocontext->samplerate *= 2;
        }
      } else {
        GST_WARNING ("Opaque A_AAC codec ID, but no codec private data");
        /* this is pretty broken;
         * maybe we need to make up some default private,
         * or maybe ADTS data got dumped in.
         * Let's set up some private data now, and check actual data later */
        /* just try this and see what happens ... */
        codec_id = GST_MATROSKA_CODEC_ID_AUDIO_AAC_MPEG4;
        context->postprocess_frame = gst_matroska_demux_check_aac;
      }
    }

    /* make up decoder-specific data if it is not supplied */
    if (priv == NULL) {
      priv = gst_buffer_new_allocate (NULL, 5, 0);
      data = gst_buffer_map (priv, NULL, NULL, GST_MAP_WRITE);
      rate_idx = aac_rate_idx (audiocontext->samplerate);
      profile = aac_profile_idx (codec_id);

      data[0] = ((profile + 1) << 3) | ((rate_idx & 0xE) >> 1);
      data[1] = ((rate_idx & 0x1) << 7) | (audiocontext->channels << 3);

      if (!strncmp (codec_id, GST_MATROSKA_CODEC_ID_AUDIO_AAC_MPEG2,
              strlen (GST_MATROSKA_CODEC_ID_AUDIO_AAC_MPEG2))) {
        mpegversion = 2;
        gst_buffer_unmap (priv, data, 5);
        gst_buffer_set_size (priv, 2);
      } else if (!strncmp (codec_id, GST_MATROSKA_CODEC_ID_AUDIO_AAC_MPEG4,
              strlen (GST_MATROSKA_CODEC_ID_AUDIO_AAC_MPEG4))) {
        mpegversion = 4;

        if (g_strrstr (codec_id, "SBR")) {
          /* HE-AAC (aka SBR AAC) */
          audiocontext->samplerate *= 2;
          rate_idx = aac_rate_idx (audiocontext->samplerate);
          data[2] = AAC_SYNC_EXTENSION_TYPE >> 3;
          data[3] = ((AAC_SYNC_EXTENSION_TYPE & 0x07) << 5) | 5;
          data[4] = (1 << 7) | (rate_idx << 3);
          gst_buffer_unmap (priv, data, 5);
        } else {
          gst_buffer_unmap (priv, data, 5);
          gst_buffer_set_size (priv, 2);
        }
      } else {
        gst_buffer_unmap (priv, data, 5);
        gst_buffer_unref (priv);
        priv = NULL;
        GST_ERROR ("Unknown AAC profile and no codec private data");
      }
    }

    if (priv) {
      caps = gst_caps_new_simple ("audio/mpeg",
          "mpegversion", G_TYPE_INT, mpegversion,
          "framed", G_TYPE_BOOLEAN, TRUE, NULL);
      gst_caps_set_simple (caps, "codec_data", GST_TYPE_BUFFER, priv, NULL);
      *codec_name = g_strdup_printf ("MPEG-%d AAC audio", mpegversion);
      gst_buffer_unref (priv);
    }
  } else if (!strcmp (codec_id, GST_MATROSKA_CODEC_ID_AUDIO_TTA)) {
    caps = gst_caps_new_simple ("audio/x-tta",
        "width", G_TYPE_INT, audiocontext->bitdepth, NULL);
    *codec_name = g_strdup ("TTA audio");
  } else if (!strcmp (codec_id, GST_MATROSKA_CODEC_ID_AUDIO_WAVPACK4)) {
    caps = gst_caps_new_simple ("audio/x-wavpack",
        "width", G_TYPE_INT, audiocontext->bitdepth,
        "framed", G_TYPE_BOOLEAN, TRUE, NULL);
    *codec_name = g_strdup ("Wavpack audio");
    context->postprocess_frame = gst_matroska_demux_add_wvpk_header;
    audiocontext->wvpk_block_index = 0;
  } else if ((!strcmp (codec_id, GST_MATROSKA_CODEC_ID_AUDIO_REAL_14_4)) ||
      (!strcmp (codec_id, GST_MATROSKA_CODEC_ID_AUDIO_REAL_14_4)) ||
      (!strcmp (codec_id, GST_MATROSKA_CODEC_ID_AUDIO_REAL_COOK))) {
    gint raversion = -1;

    if (!strcmp (codec_id, GST_MATROSKA_CODEC_ID_AUDIO_REAL_14_4))
      raversion = 1;
    else if (!strcmp (codec_id, GST_MATROSKA_CODEC_ID_AUDIO_REAL_COOK))
      raversion = 8;
    else
      raversion = 2;

    caps = gst_caps_new_simple ("audio/x-pn-realaudio",
        "raversion", G_TYPE_INT, raversion, NULL);
    /* Extract extra information from caps, mapping varies based on codec */
    if (data && (size >= 0x50)) {
      GstBuffer *priv;
      guint flavor;
      guint packet_size;
      guint height;
      guint leaf_size;
      guint sample_width;
      guint extra_data_size;

      GST_ERROR ("real audio raversion:%d", raversion);
      if (raversion == 8) {
        /* COOK */
        flavor = GST_READ_UINT16_BE (data + 22);
        packet_size = GST_READ_UINT32_BE (data + 24);
        height = GST_READ_UINT16_BE (data + 40);
        leaf_size = GST_READ_UINT16_BE (data + 44);
        sample_width = GST_READ_UINT16_BE (data + 58);
        extra_data_size = GST_READ_UINT32_BE (data + 74);

        GST_ERROR
            ("flavor:%d, packet_size:%d, height:%d, leaf_size:%d, sample_width:%d, extra_data_size:%d",
            flavor, packet_size, height, leaf_size, sample_width,
            extra_data_size);
        gst_caps_set_simple (caps, "flavor", G_TYPE_INT, flavor, "packet_size",
            G_TYPE_INT, packet_size, "height", G_TYPE_INT, height, "leaf_size",
            G_TYPE_INT, leaf_size, "width", G_TYPE_INT, sample_width, NULL);

        if ((size - 78) >= extra_data_size) {
          priv = gst_buffer_new_wrapped (g_memdup (data + 78, extra_data_size),
              extra_data_size);
          gst_caps_set_simple (caps, "codec_data", GST_TYPE_BUFFER, priv, NULL);
          gst_buffer_unref (priv);
        }
      }
    }

    *codec_name = g_strdup_printf ("RealAudio %d.0", raversion);
  } else if (!strcmp (codec_id, GST_MATROSKA_CODEC_ID_AUDIO_REAL_SIPR)) {
    caps = gst_caps_new_empty_simple ("audio/x-sipro");
    *codec_name = g_strdup ("Sipro/ACELP.NET Voice Codec");
  } else if (!strcmp (codec_id, GST_MATROSKA_CODEC_ID_AUDIO_REAL_RALF)) {
    caps = gst_caps_new_empty_simple ("audio/x-ralf-mpeg4-generic");
    *codec_name = g_strdup ("Real Audio Lossless");
  } else if (!strcmp (codec_id, GST_MATROSKA_CODEC_ID_AUDIO_REAL_ATRC)) {
    caps = gst_caps_new_empty_simple ("audio/x-vnd.sony.atrac3");
    *codec_name = g_strdup ("Sony ATRAC3");
  } else {
    GST_WARNING ("Unknown codec '%s', cannot build Caps", codec_id);
    return NULL;
  }

  if (caps != NULL) {
    if (audiocontext->samplerate > 0 && audiocontext->channels > 0) {
      gint i;

      for (i = 0; i < gst_caps_get_size (caps); i++) {
        gst_structure_set (gst_caps_get_structure (caps, i),
            "channels", G_TYPE_INT, audiocontext->channels,
            "rate", G_TYPE_INT, audiocontext->samplerate, NULL);
      }
    }

    gst_caps_do_simplify (caps);
  }

  return caps;
}

static GstCaps *
gst_matroska_demux_subtitle_caps (GstMatroskaTrackSubtitleContext *
    subtitlecontext, const gchar * codec_id, gpointer data, guint size)
{
  GstCaps *caps = NULL;
  GstMatroskaTrackContext *context =
      (GstMatroskaTrackContext *) subtitlecontext;

  /* for backwards compatibility */
  if (!g_ascii_strcasecmp (codec_id, GST_MATROSKA_CODEC_ID_SUBTITLE_ASCII))
    codec_id = GST_MATROSKA_CODEC_ID_SUBTITLE_UTF8;
  else if (!g_ascii_strcasecmp (codec_id, "S_SSA"))
    codec_id = GST_MATROSKA_CODEC_ID_SUBTITLE_SSA;
  else if (!g_ascii_strcasecmp (codec_id, "S_ASS"))
    codec_id = GST_MATROSKA_CODEC_ID_SUBTITLE_ASS;
  else if (!g_ascii_strcasecmp (codec_id, "S_USF"))
    codec_id = GST_MATROSKA_CODEC_ID_SUBTITLE_USF;

  /* TODO: Add GST_MATROSKA_CODEC_ID_SUBTITLE_BMP support
   * Check if we have to do something with codec_private */
  if (!strcmp (codec_id, GST_MATROSKA_CODEC_ID_SUBTITLE_UTF8)) {
    /* well, plain text simply does not have a lot of markup ... */
    caps = gst_caps_new_empty_simple ("text/x-pango-markup");
    context->postprocess_frame = gst_matroska_demux_check_subtitle_buffer;
    subtitlecontext->check_markup = TRUE;
  } else if (!strcmp (codec_id, GST_MATROSKA_CODEC_ID_SUBTITLE_SSA)) {
    caps = gst_caps_new_empty_simple ("application/x-ssa");
    context->postprocess_frame = gst_matroska_demux_check_subtitle_buffer;
    subtitlecontext->check_markup = FALSE;
  } else if (!strcmp (codec_id, GST_MATROSKA_CODEC_ID_SUBTITLE_ASS)) {
    caps = gst_caps_new_empty_simple ("application/x-ass");
    context->postprocess_frame = gst_matroska_demux_check_subtitle_buffer;
    subtitlecontext->check_markup = FALSE;
  } else if (!strcmp (codec_id, GST_MATROSKA_CODEC_ID_SUBTITLE_USF)) {
    caps = gst_caps_new_empty_simple ("application/x-usf");
    context->postprocess_frame = gst_matroska_demux_check_subtitle_buffer;
    subtitlecontext->check_markup = FALSE;
  } else if (!strcmp (codec_id, GST_MATROSKA_CODEC_ID_SUBTITLE_VOBSUB)) {
    caps = gst_caps_new_empty_simple ("video/x-dvd-subpicture");
    ((GstMatroskaTrackContext *) subtitlecontext)->send_dvd_event = TRUE;
  } else if (!strcmp (codec_id, GST_MATROSKA_CODEC_ID_SUBTITLE_HDMVPGS)) {
    caps = gst_caps_new_empty_simple ("subpicture/x-pgs");
  } else if (!strcmp (codec_id, GST_MATROSKA_CODEC_ID_SUBTITLE_KATE)) {
    caps = gst_caps_new_empty_simple ("subtitle/x-kate");
    context->send_xiph_headers = TRUE;
  } else {
    GST_DEBUG ("Unknown subtitle stream: codec_id='%s'", codec_id);
    caps = gst_caps_new_empty_simple ("application/x-subtitle-unknown");
  }

  if (data != NULL && size > 0) {
    GstBuffer *buf;

    buf = gst_buffer_new_wrapped (g_memdup (data, size), size);
    gst_caps_set_simple (caps, "codec_data", GST_TYPE_BUFFER, buf, NULL);
    gst_buffer_unref (buf);
  }

  return caps;
}

static void
gst_matroska_demux_set_index (GstElement * element, GstIndex * index)
{
  GstMatroskaDemux *demux = GST_MATROSKA_DEMUX (element);

  GST_OBJECT_LOCK (demux);
  if (demux->common.element_index)
    gst_object_unref (demux->common.element_index);
  demux->common.element_index = index ? gst_object_ref (index) : NULL;
  GST_OBJECT_UNLOCK (demux);
  GST_DEBUG_OBJECT (demux, "Set index %" GST_PTR_FORMAT,
      demux->common.element_index);
}

static GstIndex *
gst_matroska_demux_get_index (GstElement * element)
{
  GstIndex *result = NULL;
  GstMatroskaDemux *demux = GST_MATROSKA_DEMUX (element);

  GST_OBJECT_LOCK (demux);
  if (demux->common.element_index)
    result = gst_object_ref (demux->common.element_index);
  GST_OBJECT_UNLOCK (demux);

  GST_DEBUG_OBJECT (demux, "Returning index %" GST_PTR_FORMAT, result);

  return result;
}

static GstStateChangeReturn
gst_matroska_demux_change_state (GstElement * element,
    GstStateChange transition)
{
  GstMatroskaDemux *demux = GST_MATROSKA_DEMUX (element);
  GstStateChangeReturn ret = GST_STATE_CHANGE_SUCCESS;

  /* handle upwards state changes here */
  switch (transition) {
    default:
      break;
  }

  ret = GST_ELEMENT_CLASS (parent_class)->change_state (element, transition);

  /* handle downwards state changes */
  switch (transition) {
    case GST_STATE_CHANGE_PAUSED_TO_READY:
      gst_matroska_demux_reset (GST_ELEMENT (demux));
      break;
    default:
      break;
  }

  return ret;
}

static void
gst_matroska_demux_set_property (GObject * object,
    guint prop_id, const GValue * value, GParamSpec * pspec)
{
  GstMatroskaDemux *demux;

  g_return_if_fail (GST_IS_MATROSKA_DEMUX (object));
  demux = GST_MATROSKA_DEMUX (object);

  switch (prop_id) {
    case ARG_MAX_GAP_TIME:
      GST_OBJECT_LOCK (demux);
      demux->max_gap_time = g_value_get_uint64 (value);
      GST_OBJECT_UNLOCK (demux);
      break;
    default:
      G_OBJECT_WARN_INVALID_PROPERTY_ID (object, prop_id, pspec);
      break;
  }
}

static void
gst_matroska_demux_get_property (GObject * object,
    guint prop_id, GValue * value, GParamSpec * pspec)
{
  GstMatroskaDemux *demux;

  g_return_if_fail (GST_IS_MATROSKA_DEMUX (object));
  demux = GST_MATROSKA_DEMUX (object);

  switch (prop_id) {
    case ARG_MAX_GAP_TIME:
      GST_OBJECT_LOCK (demux);
      g_value_set_uint64 (value, demux->max_gap_time);
      GST_OBJECT_UNLOCK (demux);
      break;
    default:
      G_OBJECT_WARN_INVALID_PROPERTY_ID (object, prop_id, pspec);
      break;
  }
}

gboolean
gst_matroska_demux_plugin_init (GstPlugin * plugin)
{
  gst_riff_init ();

  /* parser helper separate debug */
  GST_DEBUG_CATEGORY_INIT (ebmlread_debug, "ebmlread",
      0, "EBML stream helper class");

  /* create an elementfactory for the matroska_demux element */
  if (!gst_element_register (plugin, "matroskademux",
          GST_RANK_PRIMARY, GST_TYPE_MATROSKA_DEMUX))
    return FALSE;

  return TRUE;
}<|MERGE_RESOLUTION|>--- conflicted
+++ resolved
@@ -177,30 +177,8 @@
     guint prop_id, GValue * value, GParamSpec * pspec);
 
 GType gst_matroska_demux_get_type (void);
-<<<<<<< HEAD
 #define parent_class gst_matroska_demux_parent_class
 G_DEFINE_TYPE (GstMatroskaDemux, gst_matroska_demux, GST_TYPE_ELEMENT);
-=======
-GST_BOILERPLATE (GstMatroskaDemux, gst_matroska_demux, GstElement,
-    GST_TYPE_ELEMENT);
-
-static void
-gst_matroska_demux_base_init (gpointer klass)
-{
-  GstElementClass *element_class = GST_ELEMENT_CLASS (klass);
-
-  gst_element_class_add_static_pad_template (element_class, &video_src_templ);
-  gst_element_class_add_static_pad_template (element_class, &audio_src_templ);
-  gst_element_class_add_static_pad_template (element_class,
-      &subtitle_src_templ);
-  gst_element_class_add_static_pad_template (element_class, &sink_templ);
-
-  gst_element_class_set_details_simple (element_class, "Matroska demuxer",
-      "Codec/Demuxer",
-      "Demuxes Matroska/WebM streams into video/audio/subtitles",
-      "GStreamer maintainers <gstreamer-devel@lists.sourceforge.net>");
-}
->>>>>>> f18f2389
 
 static void
 gst_matroska_demux_finalize (GObject * object)
@@ -2955,41 +2933,18 @@
   if (utf8 == NULL)
     utf8 = g_strdup ("invalid subtitle");
 
-<<<<<<< HEAD
   newbuf = gst_buffer_new_wrapped (utf8, strlen (utf8));
   gst_buffer_copy_into (newbuf, *buf,
-      GST_BUFFER_COPY_TIMESTAMPS | GST_BUFFER_COPY_FLAGS, 0, -1);
+      GST_BUFFER_COPY_TIMESTAMPS | GST_BUFFER_COPY_FLAGS | GST_BUFFER_COPY_META,
+      0, -1);
   gst_buffer_unmap (*buf, data, size);
-=======
-  newbuf = gst_buffer_new ();
-  GST_BUFFER_MALLOCDATA (newbuf) = (guint8 *) utf8;
-  GST_BUFFER_DATA (newbuf) = (guint8 *) utf8;
-  GST_BUFFER_SIZE (newbuf) = strlen (utf8);
-  gst_buffer_copy_metadata (newbuf, *buf, GST_BUFFER_COPY_ALL);
->>>>>>> f18f2389
+
   gst_buffer_unref (*buf);
 
   *buf = newbuf;
   data = gst_buffer_map (*buf, &size, NULL, GST_MAP_READ);
 
 next:
-<<<<<<< HEAD
-  /* caps claim markup text, so we need to escape text,
-   * except if text is already markup and then needs no further escaping */
-  sub_stream->seen_markup_tag = sub_stream->seen_markup_tag ||
-      gst_matroska_demux_subtitle_chunk_has_tag (element, data);
-
-  if (!sub_stream->seen_markup_tag) {
-    utf8 = g_markup_escape_text (data, size);
-
-    newbuf = gst_buffer_new_wrapped (utf8, strlen (utf8));
-    gst_buffer_copy_into (newbuf, *buf,
-        GST_BUFFER_COPY_TIMESTAMPS | GST_BUFFER_COPY_FLAGS, 0, -1);
-    gst_buffer_unmap (*buf, data, size);
-    gst_buffer_unref (*buf);
-=======
->>>>>>> f18f2389
-
   if (sub_stream->check_markup) {
     /* caps claim markup text, so we need to escape text,
      * except if text is already markup and then needs no further escaping */
@@ -2999,11 +2954,11 @@
     if (!sub_stream->seen_markup_tag) {
       utf8 = g_markup_escape_text (data, size);
 
-      newbuf = gst_buffer_new ();
-      GST_BUFFER_MALLOCDATA (newbuf) = (guint8 *) utf8;
-      GST_BUFFER_DATA (newbuf) = (guint8 *) utf8;
-      GST_BUFFER_SIZE (newbuf) = strlen (utf8);
-      gst_buffer_copy_metadata (newbuf, *buf, GST_BUFFER_COPY_ALL);
+      newbuf = gst_buffer_new_wrapped (utf8, strlen (utf8));
+      gst_buffer_copy_into (newbuf, *buf,
+          GST_BUFFER_COPY_TIMESTAMPS | GST_BUFFER_COPY_FLAGS |
+          GST_BUFFER_COPY_META, 0, -1);
+      gst_buffer_unmap (*buf, data, size);
       gst_buffer_unref (*buf);
 
       *buf = newbuf;
