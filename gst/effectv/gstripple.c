--- conflicted
+++ resolved
@@ -346,8 +346,8 @@
 
   m_w = filter->map_w;
   m_h = filter->map_h;
-  v_w = filter->width;
-  v_h = filter->height;
+  v_w = GST_VIDEO_FRAME_WIDTH (&in_frame);
+  v_h = GST_VIDEO_FRAME_HEIGHT (&in_frame);
 
   /* simulate surface wave */
 
@@ -409,11 +409,6 @@
     vp += 2;
   }
 
-<<<<<<< HEAD
-  width = GST_VIDEO_FRAME_WIDTH (&in_frame);
-  height = GST_VIDEO_FRAME_HEIGHT (&in_frame);
-=======
->>>>>>> a3bc4319
   vp = filter->vtable;
 
   /* draw refracted image. The vector table is stretched. */
@@ -441,11 +436,7 @@
       dest += 2;
       vp += 2;
     }
-<<<<<<< HEAD
-    dest += width;
-=======
     dest += v_w;
->>>>>>> a3bc4319
     vp += 2;
   }
   GST_OBJECT_UNLOCK (filter);
@@ -486,51 +477,31 @@
   width = GST_VIDEO_INFO_WIDTH (&info);
   height = GST_VIDEO_INFO_HEIGHT (&info);
 
-<<<<<<< HEAD
   GST_OBJECT_LOCK (filter);
   filter->map_h = height / 2 + 1;
   filter->map_w = width / 2 + 1;
-=======
-    /* we over allocate the buffers, as the render code does not handle clipping
-     * very well */
-    if (filter->map)
-      g_free (filter->map);
-    filter->map = g_new0 (gint, (1 + filter->map_h) * filter->map_w * 3);
->>>>>>> a3bc4319
-
+
+  /* we over allocate the buffers, as the render code does not handle clipping
+   * very well */
   if (filter->map)
     g_free (filter->map);
-  filter->map = g_new0 (gint, filter->map_h * filter->map_w * 3);
-
-<<<<<<< HEAD
+  filter->map = g_new0 (gint, (1 + filter->map_h) * filter->map_w * 3);
+
   filter->map1 = filter->map;
   filter->map2 = filter->map + filter->map_w * filter->map_h;
   filter->map3 = filter->map + filter->map_w * filter->map_h * 2;
 
   if (filter->vtable)
     g_free (filter->vtable);
-  filter->vtable = g_new0 (gint8, filter->map_h * filter->map_w * 2);
+  filter->vtable = g_new0 (gint8, (1 + filter->map_h) * filter->map_w * 2);
 
   if (filter->background)
     g_free (filter->background);
-  filter->background = g_new0 (gint16, width * height);
-=======
-    if (filter->vtable)
-      g_free (filter->vtable);
-    filter->vtable = g_new0 (gint8, (1 + filter->map_h) * filter->map_w * 2);
-
-    if (filter->background)
-      g_free (filter->background);
-    filter->background = g_new0 (gint16, filter->width * (filter->height + 1));
-
-    if (filter->diff)
-      g_free (filter->diff);
-    filter->diff = g_new0 (guint8, filter->width * (filter->height + 1));
->>>>>>> a3bc4319
+  filter->background = g_new0 (gint16, width * (height + 1));
 
   if (filter->diff)
     g_free (filter->diff);
-  filter->diff = g_new0 (guint8, width * height);
+  filter->diff = g_new0 (guint8, width * (height + 1));
   GST_OBJECT_UNLOCK (filter);
 
   return TRUE;
