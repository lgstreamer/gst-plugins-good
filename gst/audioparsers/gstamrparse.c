/* GStreamer Adaptive Multi-Rate parser plugin
 * Copyright (C) 2006 Edgard Lima <edgard.lima@indt.org.br>
 * Copyright (C) 2008 Nokia Corporation. All rights reserved.
 *
 * Contact: Stefan Kost <stefan.kost@nokia.com>
 *
 * This library is free software; you can redistribute it and/or
 * modify it under the terms of the GNU Library General Public
 * License as published by the Free Software Foundation; either
 * version 2 of the License, or (at your option) any later version.
 *
 * This library is distributed in the hope that it will be useful,
 * but WITHOUT ANY WARRANTY; without even the implied warranty of
 * MERCHANTABILITY or FITNESS FOR A PARTICULAR PURPOSE.  See the GNU
 * Library General Public License for more details.
 *
 * You should have received a copy of the GNU Library General Public
 * License along with this library; if not, write to the
 * Free Software Foundation, Inc., 59 Temple Place - Suite 330,
 * Boston, MA 02111-1307, USA.
 */

/**
 * SECTION:element-amrparse
 * @short_description: AMR parser
 * @see_also: #GstAmrnbDec, #GstAmrnbEnc
 *
 * This is an AMR parser capable of handling both narrow-band and wideband
 * formats.
 *
 * <refsect2>
 * <title>Example launch line</title>
 * |[
 * gst-launch filesrc location=abc.amr ! amrparse ! amrdec ! audioresample ! audioconvert ! alsasink
 * ]|
 * </refsect2>
 */

#ifdef HAVE_CONFIG_H
#include "config.h"
#endif

#include <string.h>

#include "gstamrparse.h"


static GstStaticPadTemplate src_template = GST_STATIC_PAD_TEMPLATE ("src",
    GST_PAD_SRC,
    GST_PAD_ALWAYS,
    GST_STATIC_CAPS ("audio/AMR, " "rate = (int) 8000, " "channels = (int) 1;"
        "audio/AMR-WB, " "rate = (int) 16000, " "channels = (int) 1;")
    );

static GstStaticPadTemplate sink_template = GST_STATIC_PAD_TEMPLATE ("sink",
    GST_PAD_SINK,
    GST_PAD_ALWAYS,
    GST_STATIC_CAPS ("audio/x-amr-nb-sh; audio/x-amr-wb-sh"));

GST_DEBUG_CATEGORY_STATIC (amrparse_debug);
#define GST_CAT_DEFAULT amrparse_debug

static const gint block_size_nb[16] =
    { 12, 13, 15, 17, 19, 20, 26, 31, 5, 0, 0, 0, 0, 0, 0, 0 };

static const gint block_size_wb[16] =
    { 17, 23, 32, 36, 40, 46, 50, 58, 60, 5, -1, -1, -1, -1, 0, 0 };

/* AMR has a "hardcoded" framerate of 50fps */
#define AMR_FRAMES_PER_SECOND 50
#define AMR_FRAME_DURATION (GST_SECOND/AMR_FRAMES_PER_SECOND)
#define AMR_MIME_HEADER_SIZE 9

gboolean gst_amr_parse_start (GstBaseParse * parse);
gboolean gst_amr_parse_stop (GstBaseParse * parse);

static gboolean gst_amr_parse_sink_setcaps (GstBaseParse * parse,
    GstCaps * caps);

gboolean gst_amr_parse_check_valid_frame (GstBaseParse * parse,
    GstBaseParseFrame * frame, guint * framesize, gint * skipsize);

GstFlowReturn gst_amr_parse_parse_frame (GstBaseParse * parse,
    GstBaseParseFrame * frame);

G_DEFINE_TYPE (GstAmrParse, gst_amr_parse, GST_TYPE_BASE_PARSE);

/**
 * gst_amr_parse_class_init:
 * @klass: GstAmrParseClass.
 *
 */
static void
gst_amr_parse_class_init (GstAmrParseClass * klass)
{
  GstElementClass *element_class = GST_ELEMENT_CLASS (klass);
  GstBaseParseClass *parse_class = GST_BASE_PARSE_CLASS (klass);

  GST_DEBUG_CATEGORY_INIT (amrparse_debug, "amrparse", 0,
      "AMR-NB audio stream parser");

  gst_element_class_add_pad_template (element_class,
      gst_static_pad_template_get (&sink_template));
  gst_element_class_add_pad_template (element_class,
      gst_static_pad_template_get (&src_template));

  gst_element_class_set_details_simple (element_class,
      "AMR audio stream parser", "Codec/Parser/Audio",
      "Adaptive Multi-Rate audio parser",
      "Ronald Bultje <rbultje@ronald.bitfreak.net>");

  parse_class->start = GST_DEBUG_FUNCPTR (gst_amr_parse_start);
  parse_class->stop = GST_DEBUG_FUNCPTR (gst_amr_parse_stop);
  parse_class->set_sink_caps = GST_DEBUG_FUNCPTR (gst_amr_parse_sink_setcaps);
  parse_class->parse_frame = GST_DEBUG_FUNCPTR (gst_amr_parse_parse_frame);
  parse_class->check_valid_frame =
      GST_DEBUG_FUNCPTR (gst_amr_parse_check_valid_frame);
}


/**
 * gst_amr_parse_init:
 * @amrparse: #GstAmrParse
 * @klass: #GstAmrParseClass.
 *
 */
static void
gst_amr_parse_init (GstAmrParse * amrparse)
{
  /* init rest */
  gst_base_parse_set_min_frame_size (GST_BASE_PARSE (amrparse), 62);
  GST_DEBUG ("initialized");

}


/**
 * gst_amr_parse_set_src_caps:
 * @amrparse: #GstAmrParse.
 *
 * Set source pad caps according to current knowledge about the
 * audio stream.
 *
 * Returns: TRUE if caps were successfully set.
 */
static gboolean
gst_amr_parse_set_src_caps (GstAmrParse * amrparse)
{
  GstCaps *src_caps = NULL;
  gboolean res = FALSE;

  if (amrparse->wide) {
    GST_DEBUG_OBJECT (amrparse, "setting srcpad caps to AMR-WB");
    src_caps = gst_caps_new_simple ("audio/AMR-WB",
        "channels", G_TYPE_INT, 1, "rate", G_TYPE_INT, 16000, NULL);
  } else {
    GST_DEBUG_OBJECT (amrparse, "setting srcpad caps to AMR-NB");
    /* Max. size of NB frame is 31 bytes, so we can set the min. frame
       size to 32 (+1 for next frame header) */
    gst_base_parse_set_min_frame_size (GST_BASE_PARSE (amrparse), 32);
    src_caps = gst_caps_new_simple ("audio/AMR",
        "channels", G_TYPE_INT, 1, "rate", G_TYPE_INT, 8000, NULL);
  }
  gst_pad_use_fixed_caps (GST_BASE_PARSE (amrparse)->srcpad);
  res = gst_pad_set_caps (GST_BASE_PARSE (amrparse)->srcpad, src_caps);
  gst_caps_unref (src_caps);
  return res;
}


/**
 * gst_amr_parse_sink_setcaps:
 * @sinkpad: GstPad
 * @caps: GstCaps
 *
 * Returns: TRUE on success.
 */
static gboolean
gst_amr_parse_sink_setcaps (GstBaseParse * parse, GstCaps * caps)
{
  GstAmrParse *amrparse;
  GstStructure *structure;
  const gchar *name;

  amrparse = GST_AMR_PARSE (parse);
  structure = gst_caps_get_structure (caps, 0);
  name = gst_structure_get_name (structure);

  GST_DEBUG_OBJECT (amrparse, "setcaps: %s", name);

  if (!strncmp (name, "audio/x-amr-wb-sh", 17)) {
    amrparse->block_size = block_size_wb;
    amrparse->wide = 1;
  } else if (!strncmp (name, "audio/x-amr-nb-sh", 17)) {
    amrparse->block_size = block_size_nb;
    amrparse->wide = 0;
  } else {
    GST_WARNING ("Unknown caps");
    return FALSE;
  }

  amrparse->need_header = FALSE;
  gst_base_parse_set_frame_rate (GST_BASE_PARSE (amrparse), 50, 1, 2, 2);
  gst_amr_parse_set_src_caps (amrparse);
  return TRUE;
}

/**
 * gst_amr_parse_parse_header:
 * @amrparse: #GstAmrParse
 * @data: Header data to be parsed.
 * @skipsize: Output argument where the frame size will be stored.
 *
 * Check if the given data contains an AMR mime header.
 *
 * Returns: TRUE on success.
 */
static gboolean
gst_amr_parse_parse_header (GstAmrParse * amrparse,
    const guint8 * data, gint * skipsize)
{
  GST_DEBUG_OBJECT (amrparse, "Parsing header data");

  if (!memcmp (data, "#!AMR-WB\n", 9)) {
    GST_DEBUG_OBJECT (amrparse, "AMR-WB detected");
    amrparse->block_size = block_size_wb;
    amrparse->wide = TRUE;
    *skipsize = amrparse->header = 9;
  } else if (!memcmp (data, "#!AMR\n", 6)) {
    GST_DEBUG_OBJECT (amrparse, "AMR-NB detected");
    amrparse->block_size = block_size_nb;
    amrparse->wide = FALSE;
    *skipsize = amrparse->header = 6;
  } else
    return FALSE;

  gst_amr_parse_set_src_caps (amrparse);
  return TRUE;
}


/**
 * gst_amr_parse_check_valid_frame:
 * @parse: #GstBaseParse.
 * @buffer: #GstBuffer.
 * @framesize: Output variable where the found frame size is put.
 * @skipsize: Output variable which tells how much data needs to be skipped
 *            until a frame header is found.
 *
 * Implementation of "check_valid_frame" vmethod in #GstBaseParse class.
 *
 * Returns: TRUE if the given data contains valid frame.
 */
gboolean
gst_amr_parse_check_valid_frame (GstBaseParse * parse,
    GstBaseParseFrame * frame, guint * framesize, gint * skipsize)
{
  GstBuffer *buffer;
  guint8 *data;
  gsize size;
  gint fsize, mode, dsize;
  GstAmrParse *amrparse;
  gboolean ret = FALSE;

  amrparse = GST_AMR_PARSE (parse);
  buffer = frame->buffer;

  data = gst_buffer_map (buffer, &size, NULL, GST_MAP_READ);
  dsize = size;

  GST_LOG ("buffer: %d bytes", dsize);

  if (amrparse->need_header) {
    if (dsize >= AMR_MIME_HEADER_SIZE &&
        gst_amr_parse_parse_header (amrparse, data, skipsize)) {
      amrparse->need_header = FALSE;
      gst_base_parse_set_frame_rate (GST_BASE_PARSE (amrparse), 50, 1, 2, 2);
    } else {
      GST_WARNING ("media doesn't look like a AMR format");
    }
    /* We return FALSE, so this frame won't get pushed forward. Instead,
       the "skip" value is set, so next time we will receive a valid frame. */
    goto done;
  }

  /* Does this look like a possible frame header candidate? */
  if ((data[0] & 0x83) == 0) {
    /* Yep. Retrieve the frame size */
    mode = (data[0] >> 3) & 0x0F;
    fsize = amrparse->block_size[mode] + 1;     /* +1 for the header byte */

    /* We recognize this data as a valid frame when:
     *     - We are in sync. There is no need for extra checks then
     *     - We are in EOS. There might not be enough data to check next frame
     *     - Sync is lost, but the following data after this frame seem
     *       to contain a valid header as well (and there is enough data to
     *       perform this check)
     */
<<<<<<< HEAD
    if (fsize &&
        (!GST_BASE_PARSE_LOST_SYNC (parse) || GST_BASE_PARSE_DRAINING (parse)
            || (dsize > fsize && (data[fsize] & 0x83) == 0))) {
      *framesize = fsize;
      ret = TRUE;
      goto done;
=======
    if (fsize) {
      gboolean found = FALSE;

      /* in sync, no further check */
      if (!GST_BASE_PARSE_LOST_SYNC (parse)) {
        found = TRUE;
      } else if (dsize > fsize) {
        /* enough data, check for next sync */
        if ((data[fsize] & 0x83) == 0)
          found = TRUE;
      } else if (GST_BASE_PARSE_DRAINING (parse)) {
        /* not enough, but draining, so ok */
        found = TRUE;
      } else {
        /* indicate we need not skip, but need more data */
        *skipsize = 0;
        *framesize = fsize + 1;
      }
      if (found) {
        *framesize = fsize;
        return TRUE;
      }
>>>>>>> 7b592ff1
    }
  }
  GST_LOG ("sync lost");

done:
  gst_buffer_unmap (buffer, data, size);

  return ret;
}


/**
 * gst_amr_parse_parse_frame:
 * @parse: #GstBaseParse.
 * @buffer: #GstBuffer.
 *
 * Implementation of "parse" vmethod in #GstBaseParse class.
 *
 * Returns: #GstFlowReturn defining the parsing status.
 */
GstFlowReturn
gst_amr_parse_parse_frame (GstBaseParse * parse, GstBaseParseFrame * frame)
{
  return GST_FLOW_OK;
}


/**
 * gst_amr_parse_start:
 * @parse: #GstBaseParse.
 *
 * Implementation of "start" vmethod in #GstBaseParse class.
 *
 * Returns: TRUE on success.
 */
gboolean
gst_amr_parse_start (GstBaseParse * parse)
{
  GstAmrParse *amrparse;

  amrparse = GST_AMR_PARSE (parse);
  GST_DEBUG ("start");
  amrparse->need_header = TRUE;
  amrparse->header = 0;
  return TRUE;
}


/**
 * gst_amr_parse_stop:
 * @parse: #GstBaseParse.
 *
 * Implementation of "stop" vmethod in #GstBaseParse class.
 *
 * Returns: TRUE on success.
 */
gboolean
gst_amr_parse_stop (GstBaseParse * parse)
{
  GstAmrParse *amrparse;

  amrparse = GST_AMR_PARSE (parse);
  GST_DEBUG ("stop");
  amrparse->need_header = TRUE;
  amrparse->header = 0;
  return TRUE;
}<|MERGE_RESOLUTION|>--- conflicted
+++ resolved
@@ -296,14 +296,6 @@
      *       to contain a valid header as well (and there is enough data to
      *       perform this check)
      */
-<<<<<<< HEAD
-    if (fsize &&
-        (!GST_BASE_PARSE_LOST_SYNC (parse) || GST_BASE_PARSE_DRAINING (parse)
-            || (dsize > fsize && (data[fsize] & 0x83) == 0))) {
-      *framesize = fsize;
-      ret = TRUE;
-      goto done;
-=======
     if (fsize) {
       gboolean found = FALSE;
 
@@ -326,7 +318,6 @@
         *framesize = fsize;
         return TRUE;
       }
->>>>>>> 7b592ff1
     }
   }
   GST_LOG ("sync lost");
