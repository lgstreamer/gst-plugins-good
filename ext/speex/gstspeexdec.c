--- conflicted
+++ resolved
@@ -310,14 +310,9 @@
 
   GST_INFO_OBJECT (dec, "tags: %" GST_PTR_FORMAT, list);
 
-<<<<<<< HEAD
-  gst_pad_push_event (GST_AUDIO_DECODER_SRC_PAD (dec),
-      gst_event_new_tag (list));
-=======
   gst_audio_decoder_merge_tags (GST_AUDIO_DECODER (dec), list,
       GST_TAG_MERGE_REPLACE);
   gst_tag_list_free (list);
->>>>>>> 440d7034
 
   g_free (encoder);
   g_free (ver);
