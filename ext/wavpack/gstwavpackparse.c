/* GStreamer wavpack plugin
 * Copyright (c) 2005 Arwed v. Merkatz <v.merkatz@gmx.net>
 * Copyright (c) 2006 Tim-Philipp Müller <tim centricular net>
 * Copyright (c) 2006 Sebastian Dröge <slomo@circular-chaos.org>
 *
 * gstwavpackparse.c: wavpack file parser
 *
 * This library is free software; you can redistribute it and/or
 * modify it under the terms of the GNU Library General Public
 * License as published by the Free Software Foundation; either
 * version 2 of the License, or (at your option) any later version.
 *
 * This library is distributed in the hope that it will be useful,
 * but WITHOUT ANY WARRANTY; without even the implied warranty of
 * MERCHANTABILITY or FITNESS FOR A PARTICULAR PURPOSE.  See the GNU
 * Library General Public License for more details.
 *
 * You should have received a copy of the GNU Library General Public
 * License along with this library; if not, write to the
 * Free Software Foundation, Inc., 59 Temple Place - Suite 330,
 * Boston, MA 02111-1307, USA.
 */

/**
 * SECTION:element-wavpackparse
 *
 * WavpackParse takes raw, unframed Wavpack streams and splits them into
 * single Wavpack chunks with information like bit depth and the position
 * in the stream.
 * <ulink url="http://www.wavpack.com/">Wavpack</ulink> is an open-source
 * audio codec that features both lossless and lossy encoding.
 *
 * <refsect2>
 * <title>Example launch line</title>
 * |[
 * gst-launch filesrc location=test.wv ! wavpackparse ! wavpackdec ! fakesink
 * ]| This pipeline decodes the Wavpack file test.wv into raw audio buffers.
 * </refsect2>
 */

#ifdef HAVE_CONFIG_H
#include "config.h"
#endif

#include <gst/gst.h>
#include <gst/gst-i18n-plugin.h>

#include <math.h>
#include <string.h>

#include <wavpack/wavpack.h>
#include "gstwavpackparse.h"
#include "gstwavpackstreamreader.h"
#include "gstwavpackcommon.h"

GST_DEBUG_CATEGORY_STATIC (gst_wavpack_parse_debug);
#define GST_CAT_DEFAULT gst_wavpack_parse_debug

static inline GstWavpackParseIndexEntry *
gst_wavpack_parse_index_entry_new (void)
{
  return g_slice_new (GstWavpackParseIndexEntry);
}

static inline void
gst_wavpack_parse_index_entry_free (GstWavpackParseIndexEntry * entry)
{
  g_slice_free (GstWavpackParseIndexEntry, entry);
}

static GstStaticPadTemplate sink_factory = GST_STATIC_PAD_TEMPLATE ("sink",
    GST_PAD_SINK,
    GST_PAD_ALWAYS,
    GST_STATIC_CAPS ("audio/x-wavpack, "
        "framed = (boolean) false; "
        "audio/x-wavpack-correction, " "framed = (boolean) false")
    );

static GstStaticPadTemplate src_factory = GST_STATIC_PAD_TEMPLATE ("src",
    GST_PAD_SRC,
    GST_PAD_SOMETIMES,
    GST_STATIC_CAPS ("audio/x-wavpack, "
        "width = (int) [ 1, 32 ], "
        "channels = (int) [ 1, 8 ], "
        "rate = (int) [ 6000, 192000 ], " "framed = (boolean) true")
    );

static GstStaticPadTemplate wvc_src_factory = GST_STATIC_PAD_TEMPLATE ("wvcsrc",
    GST_PAD_SRC,
    GST_PAD_SOMETIMES,
    GST_STATIC_CAPS ("audio/x-wavpack-correction, " "framed = (boolean) true")
    );

static gboolean gst_wavpack_parse_sink_activate (GstPad * sinkpad);

static gboolean
gst_wavpack_parse_sink_activate_pull (GstPad * sinkpad, gboolean active);

static void gst_wavpack_parse_loop (GstElement * element);

static GstStateChangeReturn gst_wavpack_parse_change_state (GstElement *
    element, GstStateChange transition);
static void gst_wavpack_parse_reset (GstWavpackParse * parse);

static gint64 gst_wavpack_parse_get_upstream_length (GstWavpackParse * wvparse);

static GstBuffer *gst_wavpack_parse_pull_buffer (GstWavpackParse * wvparse,
    gint64 offset, guint size, GstFlowReturn * flow);
static GstFlowReturn gst_wavpack_parse_chain (GstPad * pad, GstBuffer * buf);

GST_BOILERPLATE (GstWavpackParse, gst_wavpack_parse, GstElement,
    GST_TYPE_ELEMENT);

static void
gst_wavpack_parse_base_init (gpointer klass)
{
  GstElementClass *element_class = GST_ELEMENT_CLASS (klass);

<<<<<<< HEAD
  gst_element_class_add_pad_template (element_class,
      gst_static_pad_template_get (&src_factory));
  gst_element_class_add_pad_template (element_class,
      gst_static_pad_template_get (&wvc_src_factory));
  gst_element_class_add_pad_template (element_class,
      gst_static_pad_template_get (&sink_factory));
=======
  gst_element_class_add_static_pad_template (element_class, &src_factory);
  gst_element_class_add_static_pad_template (element_class, &wvc_src_factory);
  gst_element_class_add_static_pad_template (element_class, &sink_factory);
>>>>>>> a83d2f70

  gst_element_class_set_details_simple (element_class, "Wavpack parser",
      "Codec/Demuxer/Audio",
      "Parses Wavpack files",
      "Arwed v. Merkatz <v.merkatz@gmx.net>, "
      "Sebastian Dröge <slomo@circular-chaos.org>");
}

static void
gst_wavpack_parse_finalize (GObject * object)
{
  gst_wavpack_parse_reset (GST_WAVPACK_PARSE (object));

  G_OBJECT_CLASS (parent_class)->finalize (object);
}

static void
gst_wavpack_parse_class_init (GstWavpackParseClass * klass)
{
  GObjectClass *gobject_class;
  GstElementClass *gstelement_class;

  gobject_class = (GObjectClass *) klass;
  gstelement_class = (GstElementClass *) klass;

  gobject_class->finalize = gst_wavpack_parse_finalize;
  gstelement_class->change_state =
      GST_DEBUG_FUNCPTR (gst_wavpack_parse_change_state);
}

static GstWavpackParseIndexEntry *
gst_wavpack_parse_index_get_last_entry (GstWavpackParse * wvparse)
{
  g_assert (wvparse->entries != NULL);

  return wvparse->entries->data;
}

static GstWavpackParseIndexEntry *
gst_wavpack_parse_index_get_entry_from_sample (GstWavpackParse * wvparse,
    gint64 sample_offset)
{
  gint i;
  GSList *node;

  if (wvparse->entries == NULL)
    return NULL;

  for (node = wvparse->entries, i = 0; node; node = node->next, i++) {
    GstWavpackParseIndexEntry *entry;

    entry = node->data;

    GST_LOG_OBJECT (wvparse, "Index entry %03u: sample %" G_GINT64_FORMAT " @"
        " byte %" G_GINT64_FORMAT, i, entry->sample_offset, entry->byte_offset);

    if (entry->sample_offset <= sample_offset &&
        sample_offset < entry->sample_offset_end) {
      GST_LOG_OBJECT (wvparse, "found match");
      return entry;
    }

    /* as the list is sorted and we first look at the latest entry
     * we can abort searching for an entry if the sample we want is
     * after the latest one */
    if (sample_offset >= entry->sample_offset_end)
      break;
  }
  GST_LOG_OBJECT (wvparse, "no match in index");
  return NULL;
}

static void
gst_wavpack_parse_index_append_entry (GstWavpackParse * wvparse,
    gint64 byte_offset, gint64 sample_offset, gint64 num_samples)
{
  GstWavpackParseIndexEntry *entry;

  /* do we have this one already? */
  if (wvparse->entries) {
    entry = gst_wavpack_parse_index_get_last_entry (wvparse);
    if (entry->byte_offset >= byte_offset
        || entry->sample_offset >= sample_offset)
      return;
  }

  GST_LOG_OBJECT (wvparse, "Adding index entry %8" G_GINT64_FORMAT " - %"
      GST_TIME_FORMAT " @ offset 0x%08" G_GINT64_MODIFIER "x", sample_offset,
      GST_TIME_ARGS (gst_util_uint64_scale_int (sample_offset,
              GST_SECOND, wvparse->samplerate)), byte_offset);

  entry = gst_wavpack_parse_index_entry_new ();
  entry->byte_offset = byte_offset;
  entry->sample_offset = sample_offset;
  entry->sample_offset_end = sample_offset + num_samples;
  wvparse->entries = g_slist_prepend (wvparse->entries, entry);
}

static void
gst_wavpack_parse_reset (GstWavpackParse * parse)
{
  parse->total_samples = G_GINT64_CONSTANT (-1);
  parse->samplerate = 0;
  parse->channels = 0;

  gst_segment_init (&parse->segment, GST_FORMAT_UNDEFINED);
  parse->next_block_index = 0;

  parse->current_offset = 0;
  parse->need_newsegment = TRUE;
  parse->discont = TRUE;
  parse->upstream_length = -1;

  if (parse->entries) {
    g_slist_foreach (parse->entries, (GFunc) gst_wavpack_parse_index_entry_free,
        NULL);
    g_slist_free (parse->entries);
    parse->entries = NULL;
  }

  if (parse->adapter) {
    gst_adapter_clear (parse->adapter);
    g_object_unref (parse->adapter);
    parse->adapter = NULL;
  }

  if (parse->srcpad != NULL) {
    gboolean res;

    GST_DEBUG_OBJECT (parse, "Removing src pad");
    res = gst_element_remove_pad (GST_ELEMENT (parse), parse->srcpad);
    g_return_if_fail (res != FALSE);
    gst_object_unref (parse->srcpad);
    parse->srcpad = NULL;
  }

  g_list_foreach (parse->queued_events, (GFunc) gst_mini_object_unref, NULL);
  g_list_free (parse->queued_events);
  parse->queued_events = NULL;

  if (parse->pending_buffer)
    gst_buffer_unref (parse->pending_buffer);

  parse->pending_buffer = NULL;
}

static const GstQueryType *
gst_wavpack_parse_get_src_query_types (GstPad * pad)
{
  static const GstQueryType types[] = {
    GST_QUERY_POSITION,
    GST_QUERY_DURATION,
    GST_QUERY_SEEKING,
    0
  };

  return types;
}

static gboolean
gst_wavpack_parse_src_query (GstPad * pad, GstQuery * query)
{
  GstWavpackParse *parse = GST_WAVPACK_PARSE (gst_pad_get_parent (pad));
  GstFormat format;
  gboolean ret = FALSE;

  switch (GST_QUERY_TYPE (query)) {
    case GST_QUERY_POSITION:{
      gint64 cur;

      guint rate;

      GST_OBJECT_LOCK (parse);
      cur = parse->segment.last_stop;
      rate = parse->samplerate;
      GST_OBJECT_UNLOCK (parse);

      if (rate == 0) {
        GST_DEBUG_OBJECT (parse, "haven't read header yet");
        break;
      }

      gst_query_parse_position (query, &format, NULL);

      switch (format) {
        case GST_FORMAT_TIME:
          cur = gst_util_uint64_scale_int (cur, GST_SECOND, rate);
          gst_query_set_position (query, GST_FORMAT_TIME, cur);
          ret = TRUE;
          break;
        case GST_FORMAT_DEFAULT:
          gst_query_set_position (query, GST_FORMAT_DEFAULT, cur);
          ret = TRUE;
          break;
        default:
          GST_DEBUG_OBJECT (parse, "cannot handle position query in "
              "%s format. Forwarding upstream.", gst_format_get_name (format));
          ret = gst_pad_query_default (pad, query);
          break;
      }
      break;
    }
    case GST_QUERY_DURATION:{
      gint64 len;

      guint rate;

      GST_OBJECT_LOCK (parse);
      rate = parse->samplerate;
      len = parse->total_samples;
      GST_OBJECT_UNLOCK (parse);

      if (rate == 0) {
        GST_DEBUG_OBJECT (parse, "haven't read header yet");
        break;
      }

      gst_query_parse_duration (query, &format, NULL);

      switch (format) {
        case GST_FORMAT_TIME:
          if (len != G_GINT64_CONSTANT (-1))
            len = gst_util_uint64_scale_int (len, GST_SECOND, rate);
          gst_query_set_duration (query, GST_FORMAT_TIME, len);
          ret = TRUE;
          break;
        case GST_FORMAT_DEFAULT:
          gst_query_set_duration (query, GST_FORMAT_DEFAULT, len);
          ret = TRUE;
          break;
        default:
          GST_DEBUG_OBJECT (parse, "cannot handle duration query in "
              "%s format. Forwarding upstream.", gst_format_get_name (format));
          ret = gst_pad_query_default (pad, query);
          break;
      }
      break;
    }
    case GST_QUERY_SEEKING:{
      gst_query_parse_seeking (query, &format, NULL, NULL, NULL);
      if (format == GST_FORMAT_TIME || format == GST_FORMAT_DEFAULT) {
        gboolean seekable;

        gint64 duration = -1;

        /* only fails if we didn't read the headers yet and can't say
         * anything about our seeking capabilities */
        if (!gst_pad_query_duration (pad, &format, &duration))
          break;

        /* can't seek in streaming mode yet */
        GST_OBJECT_LOCK (parse);
        seekable = (parse->adapter == NULL);
        GST_OBJECT_UNLOCK (parse);

        gst_query_set_seeking (query, format, seekable, 0, duration);
        ret = TRUE;
      }
      break;
    }
    default:{
      ret = gst_pad_query_default (pad, query);
      break;
    }
  }

  gst_object_unref (parse);
  return ret;

}

/* returns TRUE on success, with byte_offset set to the offset of the
 * wavpack chunk containing the sample requested. start_sample will be
 * set to the first sample in the chunk starting at byte_offset.
 * Scanning from the last known header offset to the wanted position
 * when seeking forward isn't very clever, but seems fast enough in
 * practice and has the nice side effect of populating our index
 * table */
static gboolean
gst_wavpack_parse_scan_to_find_sample (GstWavpackParse * parse,
    gint64 sample, gint64 * byte_offset, gint64 * start_sample)
{
  GstWavpackParseIndexEntry *entry;
  GstFlowReturn ret;
  gint64 off = 0;

  /* first, check if we have to scan at all */
  entry = gst_wavpack_parse_index_get_entry_from_sample (parse, sample);
  if (entry) {
    *byte_offset = entry->byte_offset;
    *start_sample = entry->sample_offset;
    GST_LOG_OBJECT (parse, "Found index entry: sample %" G_GINT64_FORMAT
        " @ offset %" G_GINT64_FORMAT, entry->sample_offset,
        entry->byte_offset);
    return TRUE;
  }

  GST_LOG_OBJECT (parse, "No matching entry in index, scanning file ...");

  /* if we have an index, we can start scanning from the last known offset
   * in there, after all we know our wanted sample is not in the index */
  if (parse->entries) {
    GstWavpackParseIndexEntry *entry;

    entry = gst_wavpack_parse_index_get_last_entry (parse);
    off = entry->byte_offset;
  }

  /* now scan forward until we find the chunk we're looking for or hit EOS */
  do {
    WavpackHeader header;
    GstBuffer *buf;

    buf = gst_wavpack_parse_pull_buffer (parse, off, sizeof (WavpackHeader),
        &ret);

    if (buf == NULL)
      break;

    gst_wavpack_read_header (&header, GST_BUFFER_DATA (buf));
    gst_buffer_unref (buf);

    if (header.flags & INITIAL_BLOCK)
      gst_wavpack_parse_index_append_entry (parse, off, header.block_index,
          header.block_samples);
    else
      continue;

    if (header.block_index <= sample &&
        sample < (header.block_index + header.block_samples)) {
      *byte_offset = off;
      *start_sample = header.block_index;
      return TRUE;
    }

    off += header.ckSize + 8;
  } while (1);

  GST_DEBUG_OBJECT (parse, "scan failed: %s (off=0x%08" G_GINT64_MODIFIER "x)",
      gst_flow_get_name (ret), off);

  return FALSE;
}

static gboolean
gst_wavpack_parse_send_newsegment (GstWavpackParse * wvparse, gboolean update)
{
  GstSegment *s = &wvparse->segment;

  gboolean ret;
  gint64 stop_time = -1;
  gint64 start_time = 0;
  gint64 cur_pos_time;
  gint64 diff;

  /* segment is in DEFAULT format, but we want to send a TIME newsegment */
  start_time = gst_util_uint64_scale_int (s->start, GST_SECOND,
      wvparse->samplerate);

  if (s->stop != -1) {
    stop_time = gst_util_uint64_scale_int (s->stop, GST_SECOND,
        wvparse->samplerate);
  }

  GST_DEBUG_OBJECT (wvparse, "sending newsegment from %" GST_TIME_FORMAT
      " to %" GST_TIME_FORMAT, GST_TIME_ARGS (start_time),
      GST_TIME_ARGS (stop_time));

  /* after a seek, s->last_stop will point to a chunk boundary, ie. from
   * which sample we will start sending data again, while s->start will
   * point to the sample we actually want to seek to and want to start
   * playing right after the seek. Adjust clock-time for the difference
   * so we start playing from start_time */
  cur_pos_time = gst_util_uint64_scale_int (s->last_stop, GST_SECOND,
      wvparse->samplerate);
  diff = start_time - cur_pos_time;

  ret = gst_pad_push_event (wvparse->srcpad,
      gst_event_new_new_segment (update, s->rate, GST_FORMAT_TIME,
          start_time, stop_time, start_time - diff));

  return ret;
}

static gboolean
gst_wavpack_parse_handle_seek_event (GstWavpackParse * wvparse,
    GstEvent * event)
{
  GstSeekFlags seek_flags;
  GstSeekType start_type;
  GstSeekType stop_type;
  GstSegment segment;
  GstFormat format;
  gboolean only_update;
  gboolean flush, ret;
  gdouble speed;
  gint64 stop;
  gint64 start;                 /* sample we want to seek to                  */
  gint64 byte_offset;           /* byte offset the chunk we seek to starts at */
  gint64 chunk_start;           /* first sample in chunk we seek to           */
  guint rate;
  gint64 last_stop;

  if (wvparse->adapter) {
    GST_DEBUG_OBJECT (wvparse, "seeking in streaming mode not implemented yet");
    return FALSE;
  }

  gst_event_parse_seek (event, &speed, &format, &seek_flags, &start_type,
      &start, &stop_type, &stop);

  if (format != GST_FORMAT_DEFAULT && format != GST_FORMAT_TIME) {
    GST_DEBUG ("seeking is only supported in TIME or DEFAULT format");
    return FALSE;
  }

  if (speed < 0.0) {
    GST_DEBUG ("only forward playback supported, rate %f not allowed", speed);
    return FALSE;
  }

  GST_OBJECT_LOCK (wvparse);

  rate = wvparse->samplerate;
  if (rate == 0) {
    GST_OBJECT_UNLOCK (wvparse);
    GST_DEBUG ("haven't read header yet");
    return FALSE;
  }

  /* figure out the last position we need to play. If it's configured (stop !=
   * -1), use that, else we play until the total duration of the file */
  if (stop == -1)
    stop = wvparse->segment.duration;

  /* convert from time to samples if necessary */
  if (format == GST_FORMAT_TIME) {
    if (start_type != GST_SEEK_TYPE_NONE)
      start = gst_util_uint64_scale_int (start, rate, GST_SECOND);
    if (stop_type != GST_SEEK_TYPE_NONE)
      stop = gst_util_uint64_scale_int (stop, rate, GST_SECOND);
  }

  if (start < 0) {
    GST_OBJECT_UNLOCK (wvparse);
    GST_DEBUG_OBJECT (wvparse, "Invalid start sample %" G_GINT64_FORMAT, start);
    return FALSE;
  }

  flush = ((seek_flags & GST_SEEK_FLAG_FLUSH) != 0);

  /* operate on segment copy until we know the seek worked */
  segment = wvparse->segment;

  gst_segment_set_seek (&segment, speed, GST_FORMAT_DEFAULT,
      seek_flags, start_type, start, stop_type, stop, &only_update);

#if 0
  if (only_update) {
    wvparse->segment = segment;
    gst_wavpack_parse_send_newsegment (wvparse, TRUE);
    goto done;
  }
#endif

  gst_pad_push_event (wvparse->sinkpad, gst_event_new_flush_start ());

  if (flush) {
    gst_pad_push_event (wvparse->srcpad, gst_event_new_flush_start ());
  } else {
    gst_pad_pause_task (wvparse->sinkpad);
  }

  GST_PAD_STREAM_LOCK (wvparse->sinkpad);

  /* Save current position */
  last_stop = wvparse->segment.last_stop;

  gst_pad_push_event (wvparse->sinkpad, gst_event_new_flush_stop ());

  if (flush) {
    gst_pad_push_event (wvparse->srcpad, gst_event_new_flush_stop ());
  }

  GST_DEBUG_OBJECT (wvparse, "Performing seek to %" GST_TIME_FORMAT " sample %"
      G_GINT64_FORMAT, GST_TIME_ARGS (segment.start * GST_SECOND / rate),
      start);

  ret = gst_wavpack_parse_scan_to_find_sample (wvparse, segment.start,
      &byte_offset, &chunk_start);

  if (ret) {
    GST_DEBUG_OBJECT (wvparse, "new offset: %" G_GINT64_FORMAT, byte_offset);
    wvparse->current_offset = byte_offset;
    /* we want to send a newsegment event with the actual seek position
     * as start, even though our first buffer might start before the
     * configured segment. We leave it up to the decoder or sink to crop
     * the output buffers accordingly */
    wvparse->segment = segment;
    wvparse->segment.last_stop = chunk_start;
    wvparse->need_newsegment = TRUE;
    wvparse->discont = (last_stop != chunk_start) ? TRUE : FALSE;

    /* if we're doing a segment seek, post a SEGMENT_START message */
    if (wvparse->segment.flags & GST_SEEK_FLAG_SEGMENT) {
      gst_element_post_message (GST_ELEMENT_CAST (wvparse),
          gst_message_new_segment_start (GST_OBJECT_CAST (wvparse),
              wvparse->segment.format, wvparse->segment.last_stop));
    }
  } else {
    GST_DEBUG_OBJECT (wvparse, "seek failed: don't know where to seek to");
  }

  GST_PAD_STREAM_UNLOCK (wvparse->sinkpad);
  GST_OBJECT_UNLOCK (wvparse);

  gst_pad_start_task (wvparse->sinkpad,
      (GstTaskFunction) gst_wavpack_parse_loop, wvparse);

  return ret;
}

static gboolean
gst_wavpack_parse_sink_event (GstPad * pad, GstEvent * event)
{
  GstWavpackParse *parse;
  gboolean ret = TRUE;

  parse = GST_WAVPACK_PARSE (gst_pad_get_parent (pad));

  switch (GST_EVENT_TYPE (event)) {
    case GST_EVENT_FLUSH_STOP:{
      if (parse->adapter) {
        gst_adapter_clear (parse->adapter);
      }
      if (parse->pending_buffer) {
        gst_buffer_unref (parse->pending_buffer);
        parse->pending_buffer = NULL;
        parse->pending_offset = 0;
      }
      ret = gst_pad_push_event (parse->srcpad, event);
      break;
    }
    case GST_EVENT_NEWSEGMENT:{
      parse->need_newsegment = TRUE;
      gst_event_unref (event);
      ret = TRUE;
      break;
    }
    case GST_EVENT_EOS:{
      if (parse->adapter) {
        /* remove all bytes that are left in the adapter after EOS. They can't
         * be a complete Wavpack block and we can't do anything with them */
        gst_adapter_clear (parse->adapter);
      }
      if (parse->pending_buffer) {
        gst_buffer_unref (parse->pending_buffer);
        parse->pending_buffer = NULL;
        parse->pending_offset = 0;
      }
      ret = gst_pad_push_event (parse->srcpad, event);
      break;
    }
    default:{
      /* stream lock is recursive, should be fine for all events */
      GST_PAD_STREAM_LOCK (pad);
      if (parse->srcpad == NULL) {
        parse->queued_events = g_list_append (parse->queued_events, event);
      } else {
        ret = gst_pad_push_event (parse->srcpad, event);
      }
      GST_PAD_STREAM_UNLOCK (pad);
    }
  }


  gst_object_unref (parse);
  return ret;
}

static gboolean
gst_wavpack_parse_src_event (GstPad * pad, GstEvent * event)
{
  GstWavpackParse *parse;
  gboolean ret;

  parse = GST_WAVPACK_PARSE (gst_pad_get_parent (pad));

  switch (GST_EVENT_TYPE (event)) {
    case GST_EVENT_SEEK:
      ret = gst_wavpack_parse_handle_seek_event (parse, event);
      break;
    default:
      ret = gst_pad_event_default (pad, event);
      break;
  }

  gst_object_unref (parse);
  return ret;
}

static void
gst_wavpack_parse_init (GstWavpackParse * parse, GstWavpackParseClass * gclass)
{
  GstElementClass *klass = GST_ELEMENT_GET_CLASS (parse);
  GstPadTemplate *tmpl;

  tmpl = gst_element_class_get_pad_template (klass, "sink");
  parse->sinkpad = gst_pad_new_from_template (tmpl, "sink");

  gst_pad_set_activate_function (parse->sinkpad,
      GST_DEBUG_FUNCPTR (gst_wavpack_parse_sink_activate));
  gst_pad_set_activatepull_function (parse->sinkpad,
      GST_DEBUG_FUNCPTR (gst_wavpack_parse_sink_activate_pull));
  gst_pad_set_event_function (parse->sinkpad,
      GST_DEBUG_FUNCPTR (gst_wavpack_parse_sink_event));
  gst_pad_set_chain_function (parse->sinkpad,
      GST_DEBUG_FUNCPTR (gst_wavpack_parse_chain));

  gst_element_add_pad (GST_ELEMENT (parse), parse->sinkpad);

  parse->srcpad = NULL;
  gst_wavpack_parse_reset (parse);
}

static gint64
gst_wavpack_parse_get_upstream_length (GstWavpackParse * parse)
{
  gint64 length = -1;
  GstFormat format = GST_FORMAT_BYTES;

  if (!gst_pad_query_peer_duration (parse->sinkpad, &format, &length)) {
    length = -1;
  } else {
    GST_DEBUG ("upstream length: %" G_GINT64_FORMAT, length);
  }
  return length;
}

static GstBuffer *
gst_wavpack_parse_pull_buffer (GstWavpackParse * wvparse, gint64 offset,
    guint size, GstFlowReturn * flow)
{
  GstFlowReturn flow_ret;
  GstBuffer *buf = NULL;

  if (offset + size > wvparse->upstream_length) {
    wvparse->upstream_length = gst_wavpack_parse_get_upstream_length (wvparse);
    if (offset + size > wvparse->upstream_length) {
      GST_DEBUG_OBJECT (wvparse, "EOS: %" G_GINT64_FORMAT " + %u > %"
          G_GINT64_FORMAT, offset, size, wvparse->upstream_length);
      flow_ret = GST_FLOW_EOS;
      goto done;
    }
  }

  flow_ret = gst_pad_pull_range (wvparse->sinkpad, offset, size, &buf);

  if (flow_ret != GST_FLOW_OK) {
    GST_DEBUG_OBJECT (wvparse, "pull_range (%" G_GINT64_FORMAT ", %u) "
        "failed, flow: %s", offset, size, gst_flow_get_name (flow_ret));
    buf = NULL;
    goto done;
  }

  if (GST_BUFFER_SIZE (buf) < size) {
    GST_DEBUG_OBJECT (wvparse, "Short read at offset %" G_GINT64_FORMAT
        ", got only %u of %u bytes", offset, GST_BUFFER_SIZE (buf), size);
    gst_buffer_unref (buf);
    buf = NULL;
    flow_ret = GST_FLOW_EOS;
  }

done:
  if (flow)
    *flow = flow_ret;
  return buf;
}

static gboolean
gst_wavpack_parse_create_src_pad (GstWavpackParse * wvparse, GstBuffer * buf,
    WavpackHeader * header)
{
  GstWavpackMetadata meta;
  GstCaps *caps = NULL;
  guchar *bufptr;

  g_assert (wvparse->srcpad == NULL);

  bufptr = GST_BUFFER_DATA (buf) + sizeof (WavpackHeader);

  while (gst_wavpack_read_metadata (&meta, GST_BUFFER_DATA (buf), &bufptr)) {
    switch (meta.id) {
      case ID_WVC_BITSTREAM:{
        caps = gst_caps_new_simple ("audio/x-wavpack-correction",
            "framed", G_TYPE_BOOLEAN, TRUE, NULL);
        wvparse->srcpad =
            gst_pad_new_from_template (gst_element_class_get_pad_template
            (GST_ELEMENT_GET_CLASS (wvparse), "wvcsrc"), "wvcsrc");
        break;
      }
      case ID_WV_BITSTREAM:
      case ID_WVX_BITSTREAM:{
        WavpackStreamReader *stream_reader = gst_wavpack_stream_reader_new ();

        WavpackContext *wpc;

        gchar error_msg[80];

        read_id rid;

        gint channel_mask;

        rid.buffer = GST_BUFFER_DATA (buf);
        rid.length = GST_BUFFER_SIZE (buf);
        rid.position = 0;

        wpc =
            WavpackOpenFileInputEx (stream_reader, &rid, NULL, error_msg, 0, 0);

        if (!wpc)
          return FALSE;

        wvparse->samplerate = WavpackGetSampleRate (wpc);
        wvparse->channels = WavpackGetNumChannels (wpc);
        wvparse->total_samples =
            (header->total_samples ==
            0xffffffff) ? G_GINT64_CONSTANT (-1) : header->total_samples;

        caps = gst_caps_new_simple ("audio/x-wavpack",
            "width", G_TYPE_INT, WavpackGetBitsPerSample (wpc),
            "channels", G_TYPE_INT, wvparse->channels,
            "rate", G_TYPE_INT, wvparse->samplerate,
            "framed", G_TYPE_BOOLEAN, TRUE, NULL);
#ifdef WAVPACK_OLD_API
        channel_mask = wpc->config.channel_mask;
#else
        channel_mask = WavpackGetChannelMask (wpc);
#endif
        if (channel_mask == 0)
          channel_mask =
              gst_wavpack_get_default_channel_mask (wvparse->channels);

        if (channel_mask != 0) {
          if (!gst_wavpack_set_channel_layout (caps, channel_mask)) {
            GST_WARNING_OBJECT (wvparse, "Failed to set channel layout");
            gst_caps_unref (caps);
            caps = NULL;
            WavpackCloseFile (wpc);
            g_free (stream_reader);
            break;
          }
        }

        wvparse->srcpad =
            gst_pad_new_from_template (gst_element_class_get_pad_template
            (GST_ELEMENT_GET_CLASS (wvparse), "src"), "src");
        WavpackCloseFile (wpc);
        g_free (stream_reader);
        break;
      }
      default:{
        GST_LOG_OBJECT (wvparse, "unhandled ID: 0x%02x", meta.id);
        break;
      }
    }
    if (caps != NULL)
      break;
  }

  if (caps == NULL || wvparse->srcpad == NULL)
    return FALSE;

  GST_DEBUG_OBJECT (wvparse, "Added src pad with caps %" GST_PTR_FORMAT, caps);

  gst_pad_set_query_function (wvparse->srcpad,
      GST_DEBUG_FUNCPTR (gst_wavpack_parse_src_query));
  gst_pad_set_query_type_function (wvparse->srcpad,
      GST_DEBUG_FUNCPTR (gst_wavpack_parse_get_src_query_types));
  gst_pad_set_event_function (wvparse->srcpad,
      GST_DEBUG_FUNCPTR (gst_wavpack_parse_src_event));

  gst_pad_set_caps (wvparse->srcpad, caps);
  gst_caps_unref (caps);
  gst_pad_use_fixed_caps (wvparse->srcpad);

  gst_object_ref (wvparse->srcpad);
  gst_pad_set_active (wvparse->srcpad, TRUE);
  gst_element_add_pad (GST_ELEMENT (wvparse), wvparse->srcpad);
  gst_element_no_more_pads (GST_ELEMENT (wvparse));

  return TRUE;
}

static GstFlowReturn
gst_wavpack_parse_push_buffer (GstWavpackParse * wvparse, GstBuffer * buf,
    WavpackHeader * header)
{
  GstFlowReturn ret;

  wvparse->current_offset += header->ckSize + 8;
  wvparse->segment.last_stop = header->block_index;

  if (wvparse->need_newsegment) {
    if (gst_wavpack_parse_send_newsegment (wvparse, FALSE))
      wvparse->need_newsegment = FALSE;
  }

  /* send any queued events */
  if (wvparse->queued_events) {
    GList *l;

    for (l = wvparse->queued_events; l != NULL; l = l->next) {
      gst_pad_push_event (wvparse->srcpad, GST_EVENT (l->data));
    }
    g_list_free (wvparse->queued_events);
    wvparse->queued_events = NULL;
  }

  if (wvparse->pending_buffer == NULL) {
    wvparse->pending_buffer = buf;
    wvparse->pending_offset = header->block_index;
  } else if (wvparse->pending_offset == header->block_index) {
    wvparse->pending_buffer = gst_buffer_join (wvparse->pending_buffer, buf);
  } else {
    GST_ERROR ("Got incomplete block, dropping");
    gst_buffer_unref (wvparse->pending_buffer);
    wvparse->pending_buffer = buf;
    wvparse->pending_offset = header->block_index;
  }

  if (!(header->flags & FINAL_BLOCK))
    return GST_FLOW_OK;

  buf = wvparse->pending_buffer;
  wvparse->pending_buffer = NULL;

  GST_BUFFER_TIMESTAMP (buf) = gst_util_uint64_scale_int (header->block_index,
      GST_SECOND, wvparse->samplerate);
  GST_BUFFER_DURATION (buf) = gst_util_uint64_scale_int (header->block_samples,
      GST_SECOND, wvparse->samplerate);
  GST_BUFFER_OFFSET (buf) = header->block_index;
  GST_BUFFER_OFFSET_END (buf) = header->block_index + header->block_samples;

  if (wvparse->discont || wvparse->next_block_index != header->block_index) {
    GST_BUFFER_FLAG_SET (buf, GST_BUFFER_FLAG_DISCONT);
    wvparse->discont = FALSE;
  }

  wvparse->next_block_index = header->block_index + header->block_samples;

  gst_buffer_set_caps (buf, GST_PAD_CAPS (wvparse->srcpad));

  GST_LOG_OBJECT (wvparse, "Pushing buffer with time %" GST_TIME_FORMAT,
      GST_TIME_ARGS (GST_BUFFER_TIMESTAMP (buf)));

  ret = gst_pad_push (wvparse->srcpad, buf);

  wvparse->segment.last_stop = wvparse->next_block_index;

  return ret;
}

static guint8 *
gst_wavpack_parse_find_marker (guint8 * buf, guint size)
{
  gint i;
  guint8 *ret = NULL;

  if (G_UNLIKELY (size < 4))
    return NULL;

  for (i = 0; i < size - 4; i++) {
    if (memcmp (buf + i, "wvpk", 4) == 0) {
      ret = buf + i;
      break;
    }
  }
  return ret;
}

static GstFlowReturn
gst_wavpack_parse_resync_loop (GstWavpackParse * parse, WavpackHeader * header)
{
<<<<<<< HEAD
  GstFlowReturn flow_ret = GST_FLOW_EOS;

=======
  GstFlowReturn flow_ret = GST_FLOW_UNEXPECTED;
>>>>>>> a83d2f70
  GstBuffer *buf = NULL;

  /* loop until we have a frame header or reach the end of the stream */
  while (1) {
    guint8 *data, *marker;

    guint len, size;

    if (buf) {
      gst_buffer_unref (buf);
      buf = NULL;
    }

    if (parse->upstream_length == 0 ||
        parse->upstream_length <= parse->current_offset) {
      parse->upstream_length = gst_wavpack_parse_get_upstream_length (parse);
      if (parse->upstream_length == 0 ||
          parse->upstream_length <= parse->current_offset) {
        break;
      }
    }

    len = MIN (parse->upstream_length - parse->current_offset, 2048);

    GST_LOG_OBJECT (parse, "offset: %" G_GINT64_FORMAT, parse->current_offset);

    buf = gst_wavpack_parse_pull_buffer (parse, parse->current_offset,
        len, &flow_ret);

    /* whatever the problem is, there's nothing more for us to do for now */
    if (flow_ret != GST_FLOW_OK)
      break;

    data = GST_BUFFER_DATA (buf);
    size = GST_BUFFER_SIZE (buf);

    /* not enough data for a header? */
    if (size < sizeof (WavpackHeader))
      break;

    /* got a header right where we are at now? */
    if (gst_wavpack_read_header (header, data))
      break;

    /* nope, let's see if we can find one */
    marker = gst_wavpack_parse_find_marker (data + 1, size - 1);

    if (marker) {
      parse->current_offset += marker - data;
      /* do one more loop iteration to make sure we pull enough
       * data for a full header, we'll bail out then */
    } else {
      parse->current_offset += len - 4;
    }
  }

  if (buf)
    gst_buffer_unref (buf);

  return flow_ret;
}

static void
gst_wavpack_parse_loop (GstElement * element)
{
  GstWavpackParse *parse = GST_WAVPACK_PARSE (element);
  GstFlowReturn flow_ret;
  WavpackHeader header = { {0,}, 0, };
  GstBuffer *buf = NULL;

  flow_ret = gst_wavpack_parse_resync_loop (parse, &header);

  if (flow_ret != GST_FLOW_OK)
    goto pause;

  GST_LOG_OBJECT (parse, "Read header at offset %" G_GINT64_FORMAT
      ": chunk size = %u+8", parse->current_offset, header.ckSize);

  buf = gst_wavpack_parse_pull_buffer (parse, parse->current_offset,
      header.ckSize + 8, &flow_ret);

  if (flow_ret != GST_FLOW_OK)
    goto pause;

  if (parse->srcpad == NULL) {
    if (!gst_wavpack_parse_create_src_pad (parse, buf, &header)) {
      GST_ERROR_OBJECT (parse, "Failed to create src pad");
      flow_ret = GST_FLOW_ERROR;
      goto pause;
    }
  }
  if (header.flags & INITIAL_BLOCK)
    gst_wavpack_parse_index_append_entry (parse, parse->current_offset,
        header.block_index, header.block_samples);

  flow_ret = gst_wavpack_parse_push_buffer (parse, buf, &header);
  if (flow_ret != GST_FLOW_OK)
    goto pause;

  return;

pause:
  {
    const gchar *reason = gst_flow_get_name (flow_ret);

    GST_LOG_OBJECT (parse, "pausing task, reason %s", reason);
    gst_pad_pause_task (parse->sinkpad);

    if (flow_ret == GST_FLOW_EOS && parse->srcpad) {
      if (parse->segment.flags & GST_SEEK_FLAG_SEGMENT) {
        GstClockTime stop;

        GST_LOG_OBJECT (parse, "Sending segment done");

        if ((stop = parse->segment.stop) == -1)
          stop = parse->segment.duration;

        gst_element_post_message (GST_ELEMENT_CAST (parse),
            gst_message_new_segment_done (GST_OBJECT_CAST (parse),
                parse->segment.format, stop));
      } else {
        GST_LOG_OBJECT (parse, "Sending EOS, at end of stream");
        gst_pad_push_event (parse->srcpad, gst_event_new_eos ());
      }
    } else if (flow_ret == GST_FLOW_NOT_LINKED || flow_ret < GST_FLOW_EOS) {
      GST_ELEMENT_ERROR (parse, STREAM, FAILED,
          (_("Internal data stream error.")), ("stream stopped, reason %s",
              reason));
      if (parse->srcpad)
        gst_pad_push_event (parse->srcpad, gst_event_new_eos ());
    }
    return;
  }
}

static gboolean
gst_wavpack_parse_resync_adapter (GstAdapter * adapter)
{
  const guint8 *buf, *marker;
  guint avail = gst_adapter_available (adapter);

  if (avail < 4)
    return FALSE;

  /* if the marker is at the beginning don't do the expensive search */
  buf = gst_adapter_peek (adapter, 4);
  if (memcmp (buf, "wvpk", 4) == 0)
    return TRUE;

  if (avail == 4)
    return FALSE;

  /* search for the marker in the complete content of the adapter */
  buf = gst_adapter_peek (adapter, avail);
  if (buf && (marker = gst_wavpack_parse_find_marker ((guint8 *) buf, avail))) {
    gst_adapter_flush (adapter, marker - buf);
    return TRUE;
  }

  /* flush everything except the last 4 bytes. they could contain
   * the start of a new marker */
  gst_adapter_flush (adapter, avail - 4);

  return FALSE;
}

static GstFlowReturn
gst_wavpack_parse_chain (GstPad * pad, GstBuffer * buf)
{
  GstWavpackParse *wvparse = GST_WAVPACK_PARSE (GST_PAD_PARENT (pad));
  GstFlowReturn ret = GST_FLOW_OK;
  WavpackHeader wph;
  const guint8 *tmp_buf;

  if (!wvparse->adapter) {
    wvparse->adapter = gst_adapter_new ();
  }

  if (GST_BUFFER_IS_DISCONT (buf)) {
    gst_adapter_clear (wvparse->adapter);
    wvparse->discont = TRUE;
  }

  gst_adapter_push (wvparse->adapter, buf);

  if (gst_adapter_available (wvparse->adapter) < sizeof (WavpackHeader))
    return ret;

  if (!gst_wavpack_parse_resync_adapter (wvparse->adapter))
    return ret;

  tmp_buf = gst_adapter_peek (wvparse->adapter, sizeof (WavpackHeader));
  gst_wavpack_read_header (&wph, (guint8 *) tmp_buf);

  while (gst_adapter_available (wvparse->adapter) >= wph.ckSize + 4 * 1 + 4) {
    GstBuffer *outbuf =
        gst_adapter_take_buffer (wvparse->adapter, wph.ckSize + 4 * 1 + 4);

    if (!outbuf)
      return GST_FLOW_ERROR;

    if (wvparse->srcpad == NULL) {
      if (!gst_wavpack_parse_create_src_pad (wvparse, outbuf, &wph)) {
        GST_ERROR_OBJECT (wvparse, "Failed to create src pad");
        ret = GST_FLOW_ERROR;
        break;
      }
    }

    ret = gst_wavpack_parse_push_buffer (wvparse, outbuf, &wph);

    if (ret != GST_FLOW_OK)
      break;

    if (gst_adapter_available (wvparse->adapter) >= sizeof (WavpackHeader)) {
      tmp_buf = gst_adapter_peek (wvparse->adapter, sizeof (WavpackHeader));

      if (!gst_wavpack_parse_resync_adapter (wvparse->adapter))
        break;

      gst_wavpack_read_header (&wph, (guint8 *) tmp_buf);
    }
  }

  return ret;
}

static GstStateChangeReturn
gst_wavpack_parse_change_state (GstElement * element, GstStateChange transition)
{
  GstWavpackParse *wvparse = GST_WAVPACK_PARSE (element);
  GstStateChangeReturn ret = GST_STATE_CHANGE_SUCCESS;

  switch (transition) {
    case GST_STATE_CHANGE_READY_TO_PAUSED:
      gst_segment_init (&wvparse->segment, GST_FORMAT_DEFAULT);
      wvparse->segment.last_stop = 0;
    default:
      break;
  }

  if (GST_ELEMENT_CLASS (parent_class)->change_state)
    ret = GST_ELEMENT_CLASS (parent_class)->change_state (element, transition);

  switch (transition) {
    case GST_STATE_CHANGE_PAUSED_TO_READY:
      gst_wavpack_parse_reset (wvparse);
      break;
    default:
      break;
  }

  return ret;
}

static gboolean
gst_wavpack_parse_sink_activate (GstPad * sinkpad)
{
  if (gst_pad_check_pull_range (sinkpad)) {
    return gst_pad_activate_pull (sinkpad, TRUE);
  } else {
    return gst_pad_activate_push (sinkpad, TRUE);
  }
}

static gboolean
gst_wavpack_parse_sink_activate_pull (GstPad * sinkpad, gboolean active)
{
  gboolean result;

  if (active) {
    result = gst_pad_start_task (sinkpad,
        (GstTaskFunction) gst_wavpack_parse_loop, GST_PAD_PARENT (sinkpad));
  } else {
    result = gst_pad_stop_task (sinkpad);
  }

  return result;
}

gboolean
gst_wavpack_parse_plugin_init (GstPlugin * plugin)
{
  if (!gst_element_register (plugin, "wavpackparse",
          GST_RANK_PRIMARY, GST_TYPE_WAVPACK_PARSE)) {
    return FALSE;
  }

  GST_DEBUG_CATEGORY_INIT (gst_wavpack_parse_debug, "wavpack_parse", 0,
      "Wavpack file parser");

  return TRUE;
}<|MERGE_RESOLUTION|>--- conflicted
+++ resolved
@@ -116,18 +116,12 @@
 {
   GstElementClass *element_class = GST_ELEMENT_CLASS (klass);
 
-<<<<<<< HEAD
   gst_element_class_add_pad_template (element_class,
       gst_static_pad_template_get (&src_factory));
   gst_element_class_add_pad_template (element_class,
       gst_static_pad_template_get (&wvc_src_factory));
   gst_element_class_add_pad_template (element_class,
       gst_static_pad_template_get (&sink_factory));
-=======
-  gst_element_class_add_static_pad_template (element_class, &src_factory);
-  gst_element_class_add_static_pad_template (element_class, &wvc_src_factory);
-  gst_element_class_add_static_pad_template (element_class, &sink_factory);
->>>>>>> a83d2f70
 
   gst_element_class_set_details_simple (element_class, "Wavpack parser",
       "Codec/Demuxer/Audio",
@@ -1012,12 +1006,7 @@
 static GstFlowReturn
 gst_wavpack_parse_resync_loop (GstWavpackParse * parse, WavpackHeader * header)
 {
-<<<<<<< HEAD
   GstFlowReturn flow_ret = GST_FLOW_EOS;
-
-=======
-  GstFlowReturn flow_ret = GST_FLOW_UNEXPECTED;
->>>>>>> a83d2f70
   GstBuffer *buf = NULL;
 
   /* loop until we have a frame header or reach the end of the stream */
