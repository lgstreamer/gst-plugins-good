--- conflicted
+++ resolved
@@ -889,12 +889,6 @@
 
   GST_PULSE_AUDIO_SINK_UNLOCK (pbin);
 
-<<<<<<< HEAD
-=======
-  gst_caps_unref (caps);
-  gst_object_unref (pbin);
-
->>>>>>> d6a9de9e
   return ret;
 }
 
